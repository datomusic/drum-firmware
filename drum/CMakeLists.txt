--- conflicted
+++ resolved
@@ -31,11 +31,8 @@
   sample_repository.cpp
   usb_descriptors.c
   sysex_file_handler.cpp
-<<<<<<< HEAD
   ../musin/midi/midi_sender.cpp
-=======
   drumpad_factory.cpp
->>>>>>> 5b32d685
 )
 
 # --- Generate binary kit file from C++ source ---
