cmake_minimum_required(VERSION 3.13...3.27)
set(CMAKE_EXPORT_COMPILE_COMMANDS ON)

set(PICO_BOARD dato_submarine)

set(EXECUTABLE_NAME_BASE drum)

include(${CMAKE_CURRENT_LIST_DIR}/../musin/musin.cmake)
include(${CMAKE_CURRENT_LIST_DIR}/../musin/version.cmake)

# Configure version variables first
configure_version_from_git()

set(EXECUTABLE_NAME ${EXECUTABLE_NAME_BASE}-${VERSION_FILENAME})

# Generate version header file
generate_version_header(${CMAKE_BINARY_DIR}/generated/version.h)


project(${EXECUTABLE_NAME})

add_executable(${EXECUTABLE_NAME}
  main.cpp
  midi_functions.cpp
  pizza_controls.cpp
  ui/pizza_display.cpp
  sequencer_controller.cpp
  configuration_manager.cpp
  sound_router.cpp
  audio_engine.cpp
  sample_repository.cpp
  usb_descriptors.c
)

# Generate C header from default config JSON
set(DEFAULT_CONFIG_SRC "${CMAKE_CURRENT_SOURCE_DIR}/config.default.json")
set(DEFAULT_CONFIG_HDR "${CMAKE_BINARY_DIR}/generated/config_default.h")

find_program(XXD_PROGRAM xxd)
if(NOT XXD_PROGRAM)
    message(FATAL_ERROR "xxd not found! It is required to generate the default config header. Install it via system package manager (e.g., brew install xxd, or it may be part of vim-common).")
endif()

add_custom_command(
    OUTPUT ${DEFAULT_CONFIG_HDR}
    COMMAND bash -c "cd ${CMAKE_CURRENT_SOURCE_DIR} && ${XXD_PROGRAM} -i config.default.json > ${DEFAULT_CONFIG_HDR}"
    DEPENDS ${DEFAULT_CONFIG_SRC}
    COMMENT "Generating C header from default config"
    VERBATIM
)

add_custom_target(generate_default_config DEPENDS ${DEFAULT_CONFIG_HDR})

target_compile_definitions(${EXECUTABLE_NAME} PRIVATE
  USBD_MANUFACTURER="Dato"
  USBD_PRODUCT="DRUM"
  PICO_PROGRAM_DESCRIPTION="DRUM"
  PICO_PROGRAM_VERSION_STRING="${VERSION_STRING}"
<<<<<<< HEAD
=======
  SWAP_AUDIO_CLOCK=1
>>>>>>> c0457686
)

if(SWAP_AUDIO_CLOCK)
  target_compile_definitions(${EXECUTABLE_NAME} PRIVATE
    PICO_AUDIO_I2S_CLOCK_PINS_SWAPPED=1
  )
endif(SWAP_AUDIO_CLOCK)

# Add include directories for the target
target_include_directories(${EXECUTABLE_NAME} PRIVATE
    ${CMAKE_BINARY_DIR}/generated # For version.h and config_default.h
    # Add other specific include paths here if needed
    ../lib
)

# To enable verbose logging, pass -DENABLE_VERBOSE_LOGGING=ON to the cmake command.
if(NOT DEFINED ENABLE_VERBOSE_LOGGING)
  set(ENABLE_VERBOSE_LOGGING OFF CACHE BOOL "Enable verbose logging")
endif()

if(ENABLE_VERBOSE_LOGGING)
  message(STATUS "Verbose logging enabled.")
  target_compile_definitions(${EXECUTABLE_NAME} PRIVATE VERBOSE)
endif()

pico_enable_stdio_usb(${EXECUTABLE_NAME} 1)

# --- Setup musin INTERFACE libraries ---
# Order matters: setup libraries with fewer dependencies first.
musin_setup_hal_target()
musin_setup_drivers_target()
musin_setup_ui_target()
musin_setup_usb_midi_target()
musin_setup_audio_target()
musin_setup_filesystem_target()

# Core depends on hal and usb_midi, so it must be last.
musin_setup_core_target()

# --- Link application against musin libraries ---
target_link_libraries(${EXECUTABLE_NAME} PRIVATE
    musin::core
    musin::hal
    musin::drivers
    musin::ui
    musin::usb_midi
    musin::audio
    musin::filesystem
)

# Enable filesystem for the pico (must be done after linking)
pico_enable_filesystem(${EXECUTABLE_NAME})

add_dependencies(${EXECUTABLE_NAME} generate_default_config)


# Explicitly find the size utility, hinting at the Pico toolchain path
set(TOOLCHAIN_PREFIX "arm-none-eabi-") # Adjust if your toolchain prefix is different
find_program(SIZE_UTIL_PATH NAMES ${TOOLCHAIN_PREFIX}size
    HINTS $ENV{PICO_TOOLCHAIN_PATH} # Tell CMake where to look
)
if(NOT SIZE_UTIL_PATH)
    message(WARNING "Size utility (${TOOLCHAIN_PREFIX}size) not found in standard paths or ${PICO_TOOLCHAIN_PATH}. Post-build size report will be skipped.")
endif()


# Add size reporting commands only if the utility was found
if(SIZE_UTIL_PATH)
    add_custom_command(TARGET ${EXECUTABLE_NAME} POST_BUILD
        COMMAND ${SIZE_UTIL_PATH} -A $<TARGET_FILE:${EXECUTABLE_NAME}>
        COMMENT "Detailed size report:"
    )

    add_custom_command(TARGET ${EXECUTABLE_NAME} POST_BUILD
        COMMAND ${SIZE_UTIL_PATH} $<TARGET_FILE:${EXECUTABLE_NAME}>
        COMMENT "Concise size report:"
    )
endif()

pico_add_extra_outputs(${EXECUTABLE_NAME})<|MERGE_RESOLUTION|>--- conflicted
+++ resolved
@@ -56,10 +56,7 @@
   USBD_PRODUCT="DRUM"
   PICO_PROGRAM_DESCRIPTION="DRUM"
   PICO_PROGRAM_VERSION_STRING="${VERSION_STRING}"
-<<<<<<< HEAD
-=======
   SWAP_AUDIO_CLOCK=1
->>>>>>> c0457686
 )
 
 if(SWAP_AUDIO_CLOCK)
