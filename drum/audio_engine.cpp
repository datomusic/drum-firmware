#include "audio_engine.h"

#include "etl/array.h"

#include "musin/audio/audio_output.h"
#include "musin/audio/crusher.h"
#include "musin/audio/filter.h"
#include "musin/audio/mixer.h"
#include "musin/audio/sound.h"

#include "sample_repository.h"

#include <algorithm>
#include <cmath>

namespace drum {

namespace {

float map_value_linear(float normalized_value, float min_val, float max_val) {
  normalized_value = std::clamp(normalized_value, 0.0f, 1.0f);
  return std::lerp(min_val, max_val, normalized_value);
}

float map_value_pitch_fast(float normalized_value) {
  normalized_value = std::clamp(normalized_value, 0.0f, 1.0f);
  return 0.5f + normalized_value * (0.5f + normalized_value);
}

float map_value_filter_fast(float normalized_value) {
  normalized_value = std::clamp(normalized_value, 0.0f, 1.0f);
  const float min_freq = 400.0f;
  const float max_freq = 20000.0f;
  const float range = max_freq - min_freq;
  const float inverted_normalized_value = 1.0f - normalized_value;
  return min_freq +
         range * inverted_normalized_value * inverted_normalized_value * inverted_normalized_value;
}

} // namespace

AudioEngine::Voice::Voice() : sound(reader.emplace()) { // reader is default constructed here
}

AudioEngine::AudioEngine(const SampleRepository &repository)
    : sample_repository_(repository),
      voice_sources_{&voices_[0].sound, &voices_[1].sound, &voices_[2].sound, &voices_[3].sound},
      mixer_(voice_sources_), crusher_(mixer_), lowpass_(crusher_), highpass_(lowpass_) {
  lowpass_.filter.frequency(20000.0f);
  lowpass_.filter.resonance(1.0f);
  highpass_.filter.frequency(100.0f);
  lowpass_.filter.resonance(0.7f);
  crusher_.sampleRate(static_cast<float>(AudioOutput::SAMPLE_FREQUENCY));
  crusher_.bits(16);

  for (size_t i = 0; i < NUM_VOICES; ++i) {
    mixer_.gain(i, 0.25f);
  }
}

bool AudioEngine::init() {
  if (is_initialized_) {
    return true;
  }

  if (!AudioOutput::init()) {
    return false;
  }
  is_initialized_ = true;
  return true;
}

void AudioEngine::process() {
  AudioOutput::update(highpass_);
}

void AudioEngine::play_on_voice(uint8_t voice_index, size_t sample_index, uint8_t velocity) {
  musin::hal::DebugUtils::ScopedProfile p(
      musin::hal::DebugUtils::g_section_profiler,
      static_cast<size_t>(ProfileSection::PLAY_ON_VOICE_UPDATE));
  if (!is_initialized_ || voice_index >= NUM_VOICES) {
    return;
  }

  Voice &voice = voices_[voice_index];

  // Get the file path from the repository for the given sample index.
  auto path_opt = sample_repository_.get_path(sample_index);
  if (!path_opt.has_value()) {
    // No sample is mapped to this index, so we play silence by not loading anything.
    // We could optionally stop the voice if it was playing something else.
    // stop_voice(voice_index);
    return;
  }

  // Load the sample from the file path.
  if (!voice.reader->load(*path_opt)) {
    // Failed to load the file (e.g., file not found, corrupted).
    // The reader is now in a safe state (SourceType::NONE).
    return;
  }

  const float normalized_velocity = static_cast<float>(velocity) / 127.0f;
  const float gain = map_value_linear(normalized_velocity, 0.0f, 1.0f);
  mixer_.gain(voice_index, gain);

  voice.sound.play(voice.current_pitch);
}

void AudioEngine::stop_voice(uint8_t voice_index) {
  if (!is_initialized_ || voice_index >= NUM_VOICES) {
    return;
  }
  mixer_.gain(voice_index, 0.0f);
  // TODO: Consider if voice.sound needs a reset/stop method for efficiency
}

void AudioEngine::set_pitch(uint8_t voice_index, float value) {
  if (!is_initialized_ || voice_index >= NUM_VOICES) {
    return;
  }

  const float pitch_multiplier = map_value_pitch_fast(value);
  voices_[voice_index].current_pitch = pitch_multiplier;
  // TODO: Consider if pitch should affect currently playing sound (requires Sound modification)
  // voices_[voice_index].sound.set_speed(pitch_multiplier);
}

void AudioEngine::set_volume(float volume) {
  // Clamp volume to [0.0, 1.0] before passing to AudioOutput
  volume = std::clamp(volume, 0.0f, 1.0f);
  AudioOutput::volume(volume);
}

void AudioEngine::set_filter_frequency(float normalized_value) {

  const float freq = map_value_filter_fast(normalized_value);
  lowpass_.filter.frequency(freq);
}
void AudioEngine::set_filter_resonance(float normalized_value) {
  normalized_value = std::clamp(normalized_value, 0.0f, 1.0f);
  const float resonance = map_value_linear(normalized_value, 0.7f, 3.0f);
  lowpass_.filter.resonance(resonance);
}
void AudioEngine::set_crush_rate(float normalized_value) {
  normalized_value = std::clamp(normalized_value, 0.0f, 1.0f);
  const float rate = map_value_filter_fast(normalized_value);
  crusher_.sampleRate(rate);
}

void AudioEngine::set_crush_depth(float normalized_value) {
  normalized_value = std::clamp(normalized_value, 0.0f, 1.0f);
  const uint8_t depth = map_value_linear(normalized_value, 5.0f, 16.0f);
  crusher_.bits(depth);
}

<<<<<<< HEAD
void AudioEngine::set_decay([[maybe_unused]] uint8_t voice_index, [[maybe_unused]] float value) {
  // TODO: Implement decay setting for the specified voice
}

=======
>>>>>>> d55cd151
void AudioEngine::notification(drum::Events::NoteEvent event) {
  // The event.note is used as the sample_index, consistent with the
  // previous direct call from SoundRouter.
  play_on_voice(event.track_index, event.note, event.velocity);
}

} // namespace drum<|MERGE_RESOLUTION|>--- conflicted
+++ resolved
@@ -154,13 +154,6 @@
   crusher_.bits(depth);
 }
 
-<<<<<<< HEAD
-void AudioEngine::set_decay([[maybe_unused]] uint8_t voice_index, [[maybe_unused]] float value) {
-  // TODO: Implement decay setting for the specified voice
-}
-
-=======
->>>>>>> d55cd151
 void AudioEngine::notification(drum::Events::NoteEvent event) {
   // The event.note is used as the sample_index, consistent with the
   // previous direct call from SoundRouter.
