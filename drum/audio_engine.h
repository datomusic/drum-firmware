--- conflicted
+++ resolved
@@ -4,15 +4,11 @@
 #include "etl/array.h"
 #include "etl/optional.h"
 #include <cstddef>
+#include <cstddef>
 #include <cstdint>
 
-<<<<<<< HEAD
 #include "musin/audio/buffer_source.h"
 #include "musin/audio/crusher.h"
-=======
-#include "musin/audio/crusher.h"
-#include "musin/audio/buffer_source.h"
->>>>>>> 628bbe85
 #include "musin/audio/filter.h"
 #include "musin/audio/memory_reader.h"
 #include "musin/audio/mixer.h"
@@ -91,6 +87,13 @@
   void set_decay(uint8_t voice_index, float value);
 
   /**
+   * @brief Sets the decay time for a specific voice/track for the *next* time it's triggered.
+   * @param voice_index The voice/track index (0 to NUM_VOICES - 1).
+   * @param value The decay value, normalized (0.0f to 1.0f).
+   */
+  void set_decay(uint8_t voice_index, float value);
+
+  /**
    * @brief Sets the master output volume.
    * @param volume The desired volume level (0.0f to 1.0f).
    */
@@ -117,7 +120,9 @@
   /**
    * @brief Sets the global crusher bit depth.
    * @param normalized_value The desired depth amount, normalized (0.0f to 1.0f).
+   * @param normalized_value The desired depth amount, normalized (0.0f to 1.0f).
    */
+  void set_crush_depth(float normalized_value);
   void set_crush_depth(float normalized_value);
 
 private:
