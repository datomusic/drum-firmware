#!/bin/sh
<<<<<<< HEAD
if cmake -B build -DPICO_COPY_TO_RAM=ON -DCMAKE_BUILD_TYPE=Release && cmake --build build --parallel 16; then
=======
if cmake -B build -DPICO_COPY_TO_RAM=ON -DENABLE_VERBOSE_LOGGING=OFF -DCMAKE_BUILD_TYPE=Release && cmake --build build --parallel 16; then
>>>>>>> ca6493ed
  # Find the generated .uf2 file (the name is now versioned)
  UF2_FILE=$(find build -name "*.uf2" -print -quit)

  if [ -f "$UF2_FILE" ]; then
    picotool load -f "$UF2_FILE"
  else
    echo "Error: .uf2 file not found in build directory."
    exit 1
  fi
else
  echo "Build failed. Not uploading."
  exit 1
fi<|MERGE_RESOLUTION|>--- conflicted
+++ resolved
@@ -1,9 +1,5 @@
 #!/bin/sh
-<<<<<<< HEAD
-if cmake -B build -DPICO_COPY_TO_RAM=ON -DCMAKE_BUILD_TYPE=Release && cmake --build build --parallel 16; then
-=======
 if cmake -B build -DPICO_COPY_TO_RAM=ON -DENABLE_VERBOSE_LOGGING=OFF -DCMAKE_BUILD_TYPE=Release && cmake --build build --parallel 16; then
->>>>>>> ca6493ed
   # Find the generated .uf2 file (the name is now versioned)
   UF2_FILE=$(find build -name "*.uf2" -print -quit)
 
