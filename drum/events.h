--- conflicted
+++ resolved
@@ -2,6 +2,13 @@
 #define SB25_DRUM_EVENTS_H_
 
 #include <cstdint>
+#include <optional> // Required for std::optional
+
+// Forward declare Parameter enum to avoid circular dependency if Parameter is in sound_router.h
+// Alternatively, Parameter could be moved to this file or a common types file.
+namespace drum {
+enum class Parameter : uint8_t;
+}
 #include <optional> // Required for std::optional
 
 // Forward declare Parameter enum to avoid circular dependency if Parameter is in sound_router.h
@@ -25,13 +32,8 @@
  * @brief Event data structure for parameter change events.
  */
 struct ParameterChangeEvent {
-<<<<<<< HEAD
   drum::Parameter param_id;           // The parameter that changed
   float value;                        // The new value (typically 0.0f to 1.0f)
-=======
-  drum::Parameter param_id;        // The parameter that changed
-  float value;               // The new value (typically 0.0f to 1.0f)
->>>>>>> 628bbe85
   std::optional<uint8_t> track_index; // Optional track index for per-track parameters
 };
 
