#include "musin/hal/debug_utils.h"
#include "musin/midi/midi_message_queue.h"
#include "musin/timing/internal_clock.h"
#include "musin/timing/midi_clock_processor.h"
#include "musin/timing/step_sequencer.h"
#include "musin/timing/sync_out.h"
#include "musin/timing/tempo_handler.h"
#include "musin/usb/usb.h"

#include "drum/applications/rompler/standard_file_ops.h"
#include "drum/configuration_manager.h"
#include "musin/filesystem/filesystem.h"
#include "sample_repository.h"
#include "sysex/protocol.h"

#include "musin/boards/dato_submarine.h" // For pin definitions

#include "pico/stdio_usb.h"
#include "pico/time.h"

#include "audio_engine.h"
#include "config.h"
#include "midi_functions.h"
#include "pizza_controls.h"
#include "pizza_display.h"
#include "sequencer_controller.h"
#include "sound_router.h"

<<<<<<< HEAD
// Hardware Drivers
static musin::drivers::Aic3204 codec(PICO_DEFAULT_I2C_SDA_PIN, PICO_DEFAULT_I2C_SCL_PIN, 100'000U,
                                     DATO_SUBMARINE_CODEC_RESET_PIN);

// Headphone jack detection state
static absolute_time_t last_headphone_check = nil_time;
constexpr uint32_t HEADPHONE_POLL_INTERVAL_MS = 100;

// SysEx File Transfer
static StandardFileOps file_ops;
static sysex::Protocol<StandardFileOps> syx_protocol(file_ops);
static bool new_file_received = false;

=======
>>>>>>> d55cd151
// Model
static drum::ConfigurationManager config_manager;
static drum::SampleRepository sample_repository;
static drum::AudioEngine audio_engine(sample_repository);
static musin::timing::InternalClock internal_clock(120.0f);
static musin::timing::MidiClockProcessor midi_clock_processor;
static musin::timing::TempoHandler tempo_handler(internal_clock, midi_clock_processor,
                                                 musin::timing::ClockSource::INTERNAL);

// SequencerController needs to be declared before SoundRouter if SoundRouter depends on it.
drum::SequencerController<drum::config::NUM_TRACKS, drum::config::NUM_STEPS_PER_TRACK>
    sequencer_controller(tempo_handler);

static drum::SoundRouter sound_router(audio_engine, sequencer_controller);

// View
static drum::PizzaDisplay pizza_display(sequencer_controller, tempo_handler);

// Controller
static drum::PizzaControls pizza_controls(pizza_display, tempo_handler, sequencer_controller,
                                          sound_router);

constexpr std::uint32_t SYNC_OUT_GPIO_PIN = 3;
static musin::timing::SyncOut sync_out(SYNC_OUT_GPIO_PIN, internal_clock);

static musin::hal::DebugUtils::LoopTimer loop_timer(1000);

void on_file_received_callback() {
  new_file_received = true;
}

int main() {
  stdio_usb_init();

  musin::usb::init(true); // Wait for serial connection

  if (!musin::filesystem::init(false)) {
    // Filesystem is not critical for basic operation if no samples are present,
    // but we should log the failure.
    printf("WARNING: Failed to initialize filesystem.\n");
  } else {
    if (config_manager.load()) {
      sample_repository.load_from_config(config_manager.get_sample_configs());
    }
    // If config fails to load, sample_repository will just be empty.
  }

  midi_init(sound_router, sequencer_controller, midi_clock_processor, syx_protocol,
            on_file_received_callback);

  if (!audio_engine.init()) {
    // Potentially halt or enter a safe state
    panic("Failed to initialize audio engine\n");
  }
  sound_router.set_output_mode(drum::OutputMode::BOTH);

  pizza_display.init();
  pizza_controls.init();

  // --- Initialize Clocking System ---
  // TempoHandler's constructor calls set_clock_source, which handles initial observation.
  tempo_handler.add_observer(sequencer_controller);
  tempo_handler.add_observer(pizza_display); // PizzaDisplay needs tempo events for pulsing

  // Register SoundRouter and PizzaDisplay as observers of NoteEvents from SequencerController
  sequencer_controller.add_observer(sound_router);
  sequencer_controller.add_observer(pizza_display);

  // Register PizzaDisplay and AudioEngine as observers of NoteEvents from SoundRouter
  sound_router.add_observer(pizza_display);
  sound_router.add_observer(audio_engine);

  sync_out.enable();

  // Initial clock source (INTERNAL by default) is started by TempoHandler's constructor.

  // TODO: Add logic to register TempoHandler with other clocks (e.g. ExternalSyncClock)
  //       and update TempoHandler to manage them if necessary.
  // TODO: The TempoHandler::set_clock_source method now manages starting/stopping
  //       the internal clock. Similar logic would be needed for other clock types
  //       if they require explicit start/stop from TempoHandler.

  while (true) {
    // --- SysEx State Check ---
    if (syx_protocol.busy()) {
      // The protocol is actively receiving a file.
      // We could add visual feedback here, e.g., pulse a specific LED.
    } else if (new_file_received) {
      printf("Main loop: New file received, reloading configuration.\n");
      if (config_manager.load()) {
        sample_repository.load_from_config(config_manager.get_sample_configs());
      }
      new_file_received = false; // Reset the flag
    }

    pizza_controls.update();
    audio_engine.process();

    // Update time-based animations (e.g., drumpad fades)
    pizza_display.draw_animations(get_absolute_time());
    pizza_display.draw_base_elements();
    pizza_display.show();

    musin::usb::background_update();
    midi_read();                              // TODO: turn this into a musin input queue
    tempo_handler.update();                   // Call TempoHandler update for auto-switching logic
    musin::midi::process_midi_output_queue(); // Process the outgoing MIDI queue

    loop_timer.record_iteration_end();
  }

  return 0;
}<|MERGE_RESOLUTION|>--- conflicted
+++ resolved
@@ -26,22 +26,6 @@
 #include "sequencer_controller.h"
 #include "sound_router.h"
 
-<<<<<<< HEAD
-// Hardware Drivers
-static musin::drivers::Aic3204 codec(PICO_DEFAULT_I2C_SDA_PIN, PICO_DEFAULT_I2C_SCL_PIN, 100'000U,
-                                     DATO_SUBMARINE_CODEC_RESET_PIN);
-
-// Headphone jack detection state
-static absolute_time_t last_headphone_check = nil_time;
-constexpr uint32_t HEADPHONE_POLL_INTERVAL_MS = 100;
-
-// SysEx File Transfer
-static StandardFileOps file_ops;
-static sysex::Protocol<StandardFileOps> syx_protocol(file_ops);
-static bool new_file_received = false;
-
-=======
->>>>>>> d55cd151
 // Model
 static drum::ConfigurationManager config_manager;
 static drum::SampleRepository sample_repository;
