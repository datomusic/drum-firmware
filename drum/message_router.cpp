#include "message_router.h"
#include "config.h"                  // For drum::config::drumpad::track_note_ranges and NUM_TRACKS
#include "musin/midi/midi_wrapper.h" // For MIDI:: calls
#include "musin/ports/pico/libraries/arduino_midi_library/src/midi_Defs.h"
#include "sequencer_controller.h" // For SequencerController
#include <algorithm>              // For std::clamp, std::find
#include <cmath>                  // For std::round
#include <cstdint>                // For uint8_t

namespace drum {

namespace { // Anonymous namespace for internal linkage

void send_midi_cc(const uint8_t channel, const uint8_t cc_number, const uint8_t value) {
  MIDI::sendControlChange(cc_number, value, channel);
}

void send_midi_note(const uint8_t channel, const uint8_t note_number, const uint8_t velocity) {
  // The underlying library handles Note On/Off based on velocity
  // Use sendNoteOn for both Note On (velocity > 0) and Note Off (velocity == 0)
  MIDI::sendNoteOn(note_number, velocity, channel);
}

struct ParameterMapping {
  Parameter param_id;
  std::optional<uint8_t> track_index;
};

std::optional<ParameterMapping> map_midi_cc_to_parameter(uint8_t cc_number) {
  // Global Parameters
  switch (cc_number) {
  case 7:
    return {{Parameter::VOLUME, std::nullopt}};
  case 9:
    return {{Parameter::SWING, std::nullopt}};
  case 12:
    return {{Parameter::CRUSH_EFFECT, std::nullopt}};
  case 15:
    return {{Parameter::TEMPO, std::nullopt}};
  case 16:
    return {{Parameter::RANDOM_EFFECT, std::nullopt}};
  case 17:
    return {{Parameter::REPEAT_EFFECT, std::nullopt}};
  case 74:
    return {{Parameter::FILTER_FREQUENCY, std::nullopt}};
  case 75:
    return {{Parameter::FILTER_RESONANCE, std::nullopt}};
  }

  // Per-track Parameters
  if (cc_number >= 21 && cc_number <= 24) {
    return {{Parameter::PITCH, static_cast<uint8_t>(cc_number - 21)}};
  }

  return std::nullopt;
}

} // namespace

// --- MIDI CC Mapping ---
constexpr uint8_t map_parameter_to_midi_cc(Parameter param_id, std::optional<uint8_t> track_index) {
  switch (param_id) {
  case Parameter::PITCH:
    if (track_index.has_value()) {
      switch (track_index.value()) {
      case 0:
        return 21; // Track 1 Pitch CC (DATO Chart)
      case 1:
        return 22; // Track 2 Pitch CC (DATO Chart)
      case 2:
        return 23; // Track 3 Pitch CC (DATO Chart)
      case 3:
        return 24; // Track 4 Pitch CC (DATO Chart)
      default:
        break;
      }
    }
    return 0; // Invalid or no track index for pitch

  // Global Parameters from MIDI Chart
  case Parameter::VOLUME:
    return 7;
  case Parameter::SWING:
    return 9;
  case Parameter::CRUSH_EFFECT:
    return 12;
  case Parameter::TEMPO:
    return 15;
  case Parameter::RANDOM_EFFECT:
    return 16;
  case Parameter::REPEAT_EFFECT:
    return 17;
  case Parameter::FILTER_FREQUENCY:
    return 74;
  case Parameter::FILTER_RESONANCE:
    return 75;
  }
  return 0;
}

// --- MessageRouter Implementation ---

MessageRouter::MessageRouter(
    AudioEngine &audio_engine,
    SequencerController<drum::config::NUM_TRACKS, drum::config::NUM_STEPS_PER_TRACK>
        &sequencer_controller)
    : _audio_engine(audio_engine), _sequencer_controller(sequencer_controller),
      _output_mode(OutputMode::BOTH), _local_control_mode(LocalControlMode::ON),
      _previous_local_control_mode(std::nullopt) { // Default local control to ON
  note_event_queue_.clear();
  // TODO: Initialize _track_sample_map if added
}

void MessageRouter::set_output_mode(OutputMode mode) {
  _output_mode = mode;
}

OutputMode MessageRouter::get_output_mode() const {
  return _output_mode;
}

void MessageRouter::set_local_control_mode(LocalControlMode mode) {
  _local_control_mode = mode;
}

LocalControlMode MessageRouter::get_local_control_mode() const {
  return _local_control_mode;
}

void MessageRouter::trigger_sound(uint8_t track_index, uint8_t midi_note, uint8_t velocity) {
  if (track_index >= 4)
    return;

  if (_output_mode == OutputMode::MIDI || _output_mode == OutputMode::BOTH) {
    // Send MIDI notes on the configured default MIDI channel
    send_midi_note(drum::config::FALLBACK_MIDI_CHANNEL, midi_note, velocity);
  }

  if ((_output_mode == OutputMode::AUDIO || _output_mode == OutputMode::BOTH) &&
      _local_control_mode == LocalControlMode::ON) {
    const auto &defs = drum::config::global_note_definitions;
    auto it = std::find_if(defs.begin(), defs.end(), [midi_note](const auto &def) {
      return def.midi_note_number == midi_note;
    });

    if (it != defs.end()) {
      uint32_t sample_id = std::distance(defs.begin(), it);
      if (velocity > 0) {
        _audio_engine.play_on_voice(track_index, sample_id, velocity);
      } else {
        _audio_engine.stop_voice(track_index);
      }
    }
  }
}

void MessageRouter::set_parameter(Parameter param_id, float value,
                                  std::optional<uint8_t> track_index) {

  if (param_id == Parameter::PITCH &&
      (!track_index.has_value() || track_index.value() >= config::NUM_TRACKS)) {
    return;
  }

  value = std::clamp(value, 0.0f, 1.0f);

  // Notify observers about the parameter change.
  drum::Events::ParameterChangeEvent event{param_id, value, track_index};
  etl::observable<etl::observer<drum::Events::ParameterChangeEvent>, 2>::notify_observers(event);

  if (_output_mode == OutputMode::MIDI || _output_mode == OutputMode::BOTH) {
    uint8_t cc_number = map_parameter_to_midi_cc(param_id, track_index);
    if (cc_number > 0) {
      uint8_t midi_channel = drum::config::FALLBACK_MIDI_CHANNEL;
      uint8_t midi_value = static_cast<uint8_t>(std::round(value * 127.0f));
      midi_value = std::min(midi_value, static_cast<uint8_t>(127));
      send_midi_cc(midi_channel, cc_number, midi_value);
      // TODO: Future enhancement - Add logic here to send 14-bit CC if desired
    }
  }

  if ((_output_mode == OutputMode::AUDIO || _output_mode == OutputMode::BOTH) &&
      _local_control_mode == LocalControlMode::ON) {
    switch (param_id) {
    case Parameter::PITCH:
      _audio_engine.set_pitch(track_index.value(), value);
      break;
    case Parameter::FILTER_FREQUENCY:
      _audio_engine.set_filter_frequency(value);
      break;
    case Parameter::FILTER_RESONANCE:
      _audio_engine.set_filter_resonance(value);
      break;
    case Parameter::VOLUME:
      _audio_engine.set_volume(value);
      break;
    case Parameter::CRUSH_EFFECT: {
      // AudioEngine::set_crush_depth expects a normalized value (0.0 to 1.0)
      // It internally maps this to bit depth (5 to 16).
      // Higher normalized value should mean more crush (lower bit depth).
      // The map_value_linear in AudioEngine for crush_depth is (normalized_value, 5.0f, 16.0f)
      // So a higher normalized_value gives a higher bit depth (less crush). This is inverted from
      // typical "amount". To make higher CC value = more crush, we pass (1.0f - value) to
      // set_crush_depth.
      _audio_engine.set_crush_depth(1.0f - value);
      _audio_engine.set_crush_rate(value);
      break;
    }
    case Parameter::SWING:
      // TODO: Implement swing effect in sequencer/audio path
      break;
    case Parameter::TEMPO:
      // TODO: Implement tempo change in sequencer/audio path
      break;
    case Parameter::RANDOM_EFFECT:
      // TODO: Implement random effect in sequencer/audio path
      break;
    case Parameter::REPEAT_EFFECT:
      // TODO: Implement repeat effect in sequencer/audio path
      break;
    }
  }
}

void MessageRouter::update() {
  while (!note_event_queue_.empty()) {
    drum::Events::NoteEvent event = note_event_queue_.front();
    note_event_queue_.pop();

    // Send MIDI out if configured
    trigger_sound(event.track_index, event.note, event.velocity);

    // Notify observers like AudioEngine and PizzaDisplay to handle the event locally
    this->notify_observers(event);
  }
}

// --- MessageRouter Notification Implementation ---

void MessageRouter::notification(drum::Events::NoteEvent event) {
  if (!note_event_queue_.full()) {
    note_event_queue_.push(event);
  }
}

void MessageRouter::notification(drum::Events::SysExTransferStateChangeEvent event) {
  if (event.is_active) {
    _previous_local_control_mode = get_local_control_mode();
    set_local_control_mode(LocalControlMode::OFF);
  } else {
    if (_previous_local_control_mode.has_value()) {
      set_local_control_mode(_previous_local_control_mode.value());
      _previous_local_control_mode.reset();
    }
  }
}

void MessageRouter::handle_incoming_midi_note(uint8_t note, uint8_t velocity) {
  for (size_t track_idx = 0; track_idx < drum::config::track_note_ranges.size(); ++track_idx) {
    if (track_idx >= drum::config::NUM_TRACKS)
      break; // Ensure we don't go out of bounds if config sizes differ

    const auto &notes_for_track = drum::config::track_note_ranges[track_idx];
    auto it = std::find(notes_for_track.begin(), notes_for_track.end(), note);

    if (it != notes_for_track.end()) {
      // Note found for this track.
      // Play the sound on the audio engine for this track.
      // The AudioEngine::play_on_voice should handle velocity 0 as note off.

      // Queue the event to be processed in the main loop, unifying the handling path
      // with events from the internal sequencer.
      drum::Events::NoteEvent event{
          .track_index = static_cast<uint8_t>(track_idx), .note = note, .velocity = velocity};
<<<<<<< HEAD
      etl::observable<etl::observer<drum::Events::NoteEvent>,
                      drum::config::MAX_NOTE_EVENT_OBSERVERS>::notify_observers(event);
=======
      notification(event);
>>>>>>> be1facad

      // Set the active note for that track in the sequencer controller,
      // only if it's a Note On (velocity > 0).
      if (velocity > 0) {
        _sequencer_controller.set_active_note_for_track(static_cast<uint8_t>(track_idx), note);
      }
      // Assuming a note belongs to only one track's list for this purpose, so we can stop.
      return;
    }
  }
}

void MessageRouter::handle_incoming_midi_cc(uint8_t controller, uint8_t value) {
  auto mapping = map_midi_cc_to_parameter(controller);
  if (mapping.has_value()) {
    float normalized_value = static_cast<float>(value) / 127.0f;
    set_parameter(mapping->param_id, normalized_value, mapping->track_index);
  }
}

} // namespace drum<|MERGE_RESOLUTION|>--- conflicted
+++ resolved
@@ -231,7 +231,8 @@
     trigger_sound(event.track_index, event.note, event.velocity);
 
     // Notify observers like AudioEngine and PizzaDisplay to handle the event locally
-    this->notify_observers(event);
+    etl::observable<etl::observer<drum::Events::NoteEvent>,
+                    drum::config::MAX_NOTE_EVENT_OBSERVERS>::notify_observers(event);
   }
 }
 
@@ -272,12 +273,7 @@
       // with events from the internal sequencer.
       drum::Events::NoteEvent event{
           .track_index = static_cast<uint8_t>(track_idx), .note = note, .velocity = velocity};
-<<<<<<< HEAD
-      etl::observable<etl::observer<drum::Events::NoteEvent>,
-                      drum::config::MAX_NOTE_EVENT_OBSERVERS>::notify_observers(event);
-=======
       notification(event);
->>>>>>> be1facad
 
       // Set the active note for that track in the sequencer controller,
       // only if it's a Note On (velocity > 0).
