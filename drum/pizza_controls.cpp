#include "pizza_controls.h"
#include "musin/timing/step_sequencer.h"
#include "musin/timing/tempo_event.h"
#include "pico/time.h"
#include "pizza_display.h"
#include "sequencer_controller.h"
#include "sound_router.h"
#include <algorithm>
#include <cmath>
#include <cstddef>
#include <cstdio>

namespace drum {

using musin::hal::AnalogInMux16;
using musin::ui::AnalogControl;
using musin::ui::Drumpad;

PizzaControls::PizzaControls(drum::PizzaDisplay &display_ref,
<<<<<<< HEAD
                             musin::timing::TempoHandler &tempo_handler_ref,
                             drum::DefaultSequencerController &sequencer_controller_ref,
                             drum::SoundRouter &sound_router_ref)
    : display(display_ref), _tempo_handler_ref(tempo_handler_ref),
=======
                             musin::timing::Sequencer<config::NUM_TRACKS, config::NUM_STEPS_PER_TRACK> &sequencer_ref,
                             musin::timing::TempoHandler &tempo_handler_ref,
                             drum::DefaultSequencerController &sequencer_controller_ref,
                             drum::SoundRouter &sound_router_ref)
    : display(display_ref), sequencer(sequencer_ref), _tempo_handler_ref(tempo_handler_ref),
>>>>>>> 628bbe85
      _sequencer_controller_ref(sequencer_controller_ref), _sound_router_ref(sound_router_ref),
      keypad_component(this), drumpad_component(this), analog_component(this),
      _profiler(config::PROFILER_REPORT_INTERVAL_MS), playbutton_component(this) {
}

void PizzaControls::init() {
  keypad_component.init();
  drumpad_component.init();
  analog_component.init();
  playbutton_component.init();

  // Initialize active notes in SequencerController based on DrumpadComponent's defaults
  for (uint8_t i = 0; i < config::NUM_DRUMPADS; ++i) {
    if (!config::drumpad::track_note_ranges[i].empty()) {
<<<<<<< HEAD
      _sequencer_controller_ref.set_active_note_for_track(i,
                                                          config::drumpad::track_note_ranges[i][0]);
    }
    // If a range is empty, SequencerController will retain its constructor-initialized default for
    // this track.
  }
=======
      _sequencer_controller_ref.set_active_note_for_track(
          i, config::drumpad::track_note_ranges[i][0]);
    }
    // If a range is empty, SequencerController will retain its constructor-initialized default for this track.
  }

  // Register this class to receive tempo events for LED pulsing
  _tempo_handler_ref.add_observer(*this);
>>>>>>> 628bbe85

  _profiler.add_section("Keypad Update");
  _profiler.add_section("Drumpad Update");
  _profiler.add_section("Analog Update");
  _profiler.add_section("Playbutton Update");
}

void PizzaControls::update() {
  {
    musin::hal::DebugUtils::ScopedProfile p(_profiler,
                                            static_cast<size_t>(ProfileSection::KEYPAD_UPDATE));
    keypad_component.update();
<<<<<<< HEAD
  }
  {
    musin::hal::DebugUtils::ScopedProfile p(_profiler,
                                            static_cast<size_t>(ProfileSection::DRUMPAD_UPDATE));
    drumpad_component.update();
  }
  {
    musin::hal::DebugUtils::ScopedProfile p(_profiler,
                                            static_cast<size_t>(ProfileSection::ANALOG_UPDATE));
    analog_component.update();
  }
  {
    musin::hal::DebugUtils::ScopedProfile p(_profiler,
                                            static_cast<size_t>(ProfileSection::PLAYBUTTON_UPDATE));
    playbutton_component.update(); // Updates the *input* state of the button
=======
  }
  {
    musin::hal::DebugUtils::ScopedProfile p(_profiler,
                                            static_cast<size_t>(ProfileSection::DRUMPAD_UPDATE));
    drumpad_component.update();
  }
  {
    musin::hal::DebugUtils::ScopedProfile p(_profiler,
                                            static_cast<size_t>(ProfileSection::ANALOG_UPDATE));
    analog_component.update();
  }
  {
    musin::hal::DebugUtils::ScopedProfile p(_profiler,
                                            static_cast<size_t>(ProfileSection::PLAYBUTTON_UPDATE));
    playbutton_component.update(); // Updates the *input* state of the button
  }

  // Update track overrides based on drumpad presses
  for (uint8_t i = 0; i < drumpad_component.get_num_drumpads(); ++i) {
    if (drumpad_component.is_pad_pressed(i)) {
      uint8_t note = drumpad_component.get_note_for_pad(i);
      uint32_t color = display.get_note_color(note % PizzaDisplay::NUM_NOTE_COLORS);
      display.set_track_override_color(i, color);
    } else {
      display.clear_track_override_color(i);
    }
  }

  // Update the play button LED based on sequencer state
  if (_sequencer_controller_ref.is_running()) {
    display.set_play_button_led(drum::PizzaDisplay::COLOR_WHITE);
  } else {
    constexpr uint32_t ticks_per_beat = 96; // TODO: take this from configuration
    uint32_t phase_ticks = 0;
    if (ticks_per_beat > 0) {
      phase_ticks = _clock_tick_counter % ticks_per_beat;
    }
    float brightness_factor = 0.0f;
    if (ticks_per_beat > 0) {
      brightness_factor =
          1.0f - (static_cast<float>(phase_ticks) / static_cast<float>(ticks_per_beat));
    }
    _stopped_highlight_factor = std::clamp(brightness_factor, 0.0f, 1.0f);
    uint8_t brightness = static_cast<uint8_t>(_stopped_highlight_factor * config::DISPLAY_BRIGHTNESS_MAX_VALUE);
    uint32_t base_color = drum::PizzaDisplay::COLOR_WHITE;
    uint32_t pulse_color = display.leds().adjust_color_brightness(base_color, brightness);
    display.set_play_button_led(pulse_color);
  }

  refresh_sequencer_display();

  _profiler.check_and_print_report();
}

void PizzaControls::notification(musin::timing::TempoEvent /* event */) {
  // This notification is now driven by the active clock source via TempoHandler.
  // Only advance the counter if the sequencer is NOT running.
  if (!_sequencer_controller_ref.is_running()) {
    _clock_tick_counter++;
    // The PPQN used for calculation in update() is still valid as it defines
    // the resolution we expect the TempoEvents to represent.
  } else {
    // Sequencer is running, reset the pulse counter.
    // Retrigger logic is now handled by SequencerController.
    _clock_tick_counter = 0;
>>>>>>> 628bbe85
  }
  _profiler.check_and_print_report();
}

<<<<<<< HEAD
bool PizzaControls::is_running() const {
  return _sequencer_controller_ref.is_running();
}

PizzaControls::KeypadComponent::KeypadComponent(PizzaControls *parent_ptr)
    : parent_controls(parent_ptr),
      keypad(keypad_decoder_pins, keypad_columns_pins, config::keypad::DEBOUNCE_TIME_MS,
             config::keypad::POLL_INTERVAL_MS, config::keypad::HOLD_TIME_MS),
=======
void PizzaControls::refresh_sequencer_display() {
  bool current_is_running = _sequencer_controller_ref.is_running();
  display.draw_sequencer_state(sequencer, _sequencer_controller_ref, current_is_running,
                               _stopped_highlight_factor);
}

// --- Implementation for getter moved from header ---
bool PizzaControls::is_running() const {
  return _sequencer_controller_ref.is_running();
}
// --- End moved implementation ---

PizzaControls::KeypadComponent::KeypadComponent(PizzaControls *parent_ptr)
    : parent_controls(parent_ptr), keypad(keypad_decoder_pins, keypad_columns_pins, config::keypad::DEBOUNCE_TIME_MS, config::keypad::POLL_INTERVAL_MS, config::keypad::HOLD_TIME_MS),
>>>>>>> 628bbe85
      keypad_observer(this, keypad_cc_map, config::keypad::MIDI_CHANNEL) {
}

void PizzaControls::KeypadComponent::init() {
  keypad.init();
  keypad.add_observer(keypad_observer);
}

void PizzaControls::KeypadComponent::update() {
  keypad.scan();
}

void PizzaControls::KeypadComponent::KeypadEventHandler::notification(
    musin::ui::KeypadEvent event) {
  PizzaControls *controls = parent->parent_controls;

  // Sample Select (Column 4)
  if (event.col >= config::keypad::SAMPLE_SELECT_START_COLUMN) {
    if (event.type == musin::ui::KeypadEvent::Type::Press) {
      uint8_t pad_index = 0;
      int8_t offset = 0;
      switch (event.row) {
      case 0:
        pad_index = 3;
        offset = -1;
        break;
      case 1:
        pad_index = 3;
        offset = 1;
        break;
      case 2:
        pad_index = 2;
        offset = -1;
        break;
      case 3:
        pad_index = 2;
        offset = 1;
        break;
      case 4:
        pad_index = 1;
        offset = -1;
        break;
      case 5:
        pad_index = 1;
        offset = 1;
        break;
      case 6:
        pad_index = 0;
        offset = -1;
        break;
      case 7:
        pad_index = 0;
        offset = 1;
        break;
      }
      controls->drumpad_component.select_note_for_pad(pad_index, offset);
      if (!controls->is_running()) {
        uint8_t note_to_play = controls->drumpad_component.get_note_for_pad(pad_index);
<<<<<<< HEAD
        drum::Events::NoteEvent note_event{.track_index = pad_index,
                                           .note = note_to_play,
                                           .velocity = config::keypad::PREVIEW_NOTE_VELOCITY};
=======
        drum::Events::NoteEvent note_event{
            .track_index = pad_index,
            .note = note_to_play,
            .velocity = config::keypad::PREVIEW_NOTE_VELOCITY};
        // controls->_sound_router_ref.notification(note_event);
>>>>>>> 628bbe85
        controls->_sequencer_controller_ref.trigger_note_on(pad_index, note_to_play,
                                                            config::keypad::PREVIEW_NOTE_VELOCITY);
      }
    }
    return;
  }

  // Map physical column to logical track (0->3, 1->2, 2->1, 3->0)
  uint8_t track_idx = (drum::PizzaDisplay::SEQUENCER_TRACKS_DISPLAYED - 1) - event.col;
  uint8_t step_idx = (KEYPAD_ROWS - 1) - event.row; // Map row to step index (0-7)

  // Get a reference to the track to modify it
  auto &track = controls->_sequencer_controller_ref.get_sequencer().get_track(track_idx);

  if (event.type == musin::ui::KeypadEvent::Type::Press) {
    bool now_enabled = track.toggle_step_enabled(step_idx);

    if (now_enabled) {
      // Get the current note assigned to the corresponding drumpad
      uint8_t note = controls->drumpad_component.get_note_for_pad(track_idx);
      track.set_step_note(step_idx, note);

      uint8_t step_velocity;
      if (!track.get_step_velocity(step_idx).has_value()) {
        track.set_step_velocity(step_idx, config::keypad::DEFAULT_STEP_VELOCITY);
        step_velocity = config::keypad::DEFAULT_STEP_VELOCITY;
      } else {
        step_velocity = track.get_step_velocity(step_idx).value();
      }

      if (!controls->is_running()) {
<<<<<<< HEAD
=======
        // drum::Events::NoteEvent note_event{
        //     .track_index = track_idx, .note = note, .velocity = step_velocity};
        // controls->_sound_router_ref.notification(note_event);
>>>>>>> 628bbe85
        controls->_sequencer_controller_ref.trigger_note_on(track_idx, note, step_velocity);
      }
    }
  } else if (event.type == musin::ui::KeypadEvent::Type::Hold) {
    track.set_step_velocity(step_idx, config::keypad::MAX_STEP_VELOCITY_ON_HOLD);
  }
}

<<<<<<< HEAD
PizzaControls::DrumpadComponent::DrumpadComponent(PizzaControls *parent_ptr)
    : parent_controls(parent_ptr),
=======
// --- DrumpadComponent Implementation ---

PizzaControls::DrumpadComponent::DrumpadComponent(PizzaControls *parent_ptr) 
    : parent_controls(parent_ptr), // Removed _sound_router init
>>>>>>> 628bbe85
      drumpad_readers{AnalogInMux16{PIN_ADC, analog_address_pins, DRUMPAD_ADDRESS_1},
                      AnalogInMux16{PIN_ADC, analog_address_pins, DRUMPAD_ADDRESS_2},
                      AnalogInMux16{PIN_ADC, analog_address_pins, DRUMPAD_ADDRESS_3},
                      AnalogInMux16{PIN_ADC, analog_address_pins, DRUMPAD_ADDRESS_4}},
<<<<<<< HEAD
      drumpads{Drumpad<AnalogInMux16>{
                   drumpad_readers[0], 0, config::drumpad::DEBOUNCE_PRESS_MS,
                   config::drumpad::DEBOUNCE_RELEASE_MS, config::drumpad::HOLD_THRESHOLD_MS,
                   config::drumpad::HOLD_REPEAT_DELAY_MS, config::drumpad::HOLD_REPEAT_INTERVAL_MS,
                   config::drumpad::MIN_PRESSURE_VALUE, config::drumpad::MAX_PRESSURE_VALUE,
                   config::drumpad::MIN_VELOCITY_VALUE, config::drumpad::MAX_VELOCITY_VALUE},
               Drumpad<AnalogInMux16>{
                   drumpad_readers[1], 1, config::drumpad::DEBOUNCE_PRESS_MS,
                   config::drumpad::DEBOUNCE_RELEASE_MS, config::drumpad::HOLD_THRESHOLD_MS,
                   config::drumpad::HOLD_REPEAT_DELAY_MS, config::drumpad::HOLD_REPEAT_INTERVAL_MS,
                   config::drumpad::MIN_PRESSURE_VALUE, config::drumpad::MAX_PRESSURE_VALUE,
                   config::drumpad::MIN_VELOCITY_VALUE, config::drumpad::MAX_VELOCITY_VALUE},
               Drumpad<AnalogInMux16>{
                   drumpad_readers[2], 2, config::drumpad::DEBOUNCE_PRESS_MS,
                   config::drumpad::DEBOUNCE_RELEASE_MS, config::drumpad::HOLD_THRESHOLD_MS,
                   config::drumpad::HOLD_REPEAT_DELAY_MS, config::drumpad::HOLD_REPEAT_INTERVAL_MS,
                   config::drumpad::MIN_PRESSURE_VALUE, config::drumpad::MAX_PRESSURE_VALUE,
                   config::drumpad::MIN_VELOCITY_VALUE, config::drumpad::MAX_VELOCITY_VALUE},
               Drumpad<AnalogInMux16>{
                   drumpad_readers[3], 3, config::drumpad::DEBOUNCE_PRESS_MS,
                   config::drumpad::DEBOUNCE_RELEASE_MS, config::drumpad::HOLD_THRESHOLD_MS,
                   config::drumpad::HOLD_REPEAT_DELAY_MS, config::drumpad::HOLD_REPEAT_INTERVAL_MS,
                   config::drumpad::MIN_PRESSURE_VALUE, config::drumpad::MAX_PRESSURE_VALUE,
                   config::drumpad::MIN_VELOCITY_VALUE, config::drumpad::MAX_VELOCITY_VALUE}},
      drumpad_observers{DrumpadEventHandler{this, 0}, DrumpadEventHandler{this, 1},
                        DrumpadEventHandler{this, 2}, DrumpadEventHandler{this, 3}} {
=======
      drumpads{
          Drumpad<AnalogInMux16>{drumpad_readers[0], 0, config::drumpad::DEBOUNCE_PRESS_MS, config::drumpad::DEBOUNCE_RELEASE_MS, config::drumpad::HOLD_THRESHOLD_MS, config::drumpad::HOLD_REPEAT_DELAY_MS, config::drumpad::HOLD_REPEAT_INTERVAL_MS, config::drumpad::MIN_PRESSURE_VALUE, config::drumpad::MAX_PRESSURE_VALUE, config::drumpad::MIN_VELOCITY_VALUE, config::drumpad::MAX_VELOCITY_VALUE},
          Drumpad<AnalogInMux16>{drumpad_readers[1], 1, config::drumpad::DEBOUNCE_PRESS_MS, config::drumpad::DEBOUNCE_RELEASE_MS, config::drumpad::HOLD_THRESHOLD_MS, config::drumpad::HOLD_REPEAT_DELAY_MS, config::drumpad::HOLD_REPEAT_INTERVAL_MS, config::drumpad::MIN_PRESSURE_VALUE, config::drumpad::MAX_PRESSURE_VALUE, config::drumpad::MIN_VELOCITY_VALUE, config::drumpad::MAX_VELOCITY_VALUE},
          Drumpad<AnalogInMux16>{drumpad_readers[2], 2, config::drumpad::DEBOUNCE_PRESS_MS, config::drumpad::DEBOUNCE_RELEASE_MS, config::drumpad::HOLD_THRESHOLD_MS, config::drumpad::HOLD_REPEAT_DELAY_MS, config::drumpad::HOLD_REPEAT_INTERVAL_MS, config::drumpad::MIN_PRESSURE_VALUE, config::drumpad::MAX_PRESSURE_VALUE, config::drumpad::MIN_VELOCITY_VALUE, config::drumpad::MAX_VELOCITY_VALUE},
          Drumpad<AnalogInMux16>{drumpad_readers[3], 3, config::drumpad::DEBOUNCE_PRESS_MS, config::drumpad::DEBOUNCE_RELEASE_MS, config::drumpad::HOLD_THRESHOLD_MS, config::drumpad::HOLD_REPEAT_DELAY_MS, config::drumpad::HOLD_REPEAT_INTERVAL_MS, config::drumpad::MIN_PRESSURE_VALUE, config::drumpad::MAX_PRESSURE_VALUE, config::drumpad::MIN_VELOCITY_VALUE, config::drumpad::MAX_VELOCITY_VALUE}},
      // _pad_pressed_state is value-initialized by default in the header
      // _fade_start_time removed, state is now in PizzaDisplay
      drumpad_observers{DrumpadEventHandler{this, 0},
                        DrumpadEventHandler{this, 1},
                        DrumpadEventHandler{this, 2},
                        DrumpadEventHandler{this, 3}} {
>>>>>>> 628bbe85
}

void PizzaControls::DrumpadComponent::init() {
  for (auto &reader : drumpad_readers) {
    reader.init();
  }
  for (size_t i = 0; i < drumpads.size(); ++i) {
    drumpads[i].add_observer(drumpad_observers[i]);
  }
}

void PizzaControls::DrumpadComponent::update() {
  update_drumpads();
}

void PizzaControls::DrumpadComponent::update_drumpads() {
  absolute_time_t now = get_absolute_time();
  PizzaControls *controls = parent_controls;

  for (size_t i = 0; i < drumpads.size(); ++i) {
    drumpads[i].update();

    // Update SequencerController with any changes to retrigger mode
    musin::ui::RetriggerMode current_mode = drumpads[i].get_retrigger_mode();
    if (current_mode != _last_known_retrigger_mode_per_pad[i]) {
      if (current_mode == musin::ui::RetriggerMode::Single) {
        controls->_sequencer_controller_ref.activate_play_on_every_step(static_cast<uint8_t>(i), 1);
      } else if (current_mode == musin::ui::RetriggerMode::Double) {
        controls->_sequencer_controller_ref.activate_play_on_every_step(static_cast<uint8_t>(i), 2);
      } else { // Off or any other state
        controls->_sequencer_controller_ref.deactivate_play_on_every_step(static_cast<uint8_t>(i));
      }
      _last_known_retrigger_mode_per_pad[i] = current_mode;
    }

    uint8_t note_value = get_note_for_pad(static_cast<uint8_t>(i));
    uint32_t base_color = controls->display.get_note_color(note_value);
    // Set the base color in PizzaDisplay. The fade calculation will happen in refresh_drumpad_leds.
    controls->display.set_drumpad_led(static_cast<uint8_t>(i), base_color);
  }
  // After setting all base colors, refresh the drumpad LEDs to apply fades etc.
  controls->display.refresh_drumpad_leds(now);
}

void PizzaControls::DrumpadComponent::select_note_for_pad(uint8_t pad_index, int8_t offset) {
  if (pad_index >= config::drumpad::track_note_ranges.size()) {
    return;
  }

  const auto &notes_for_pad = config::drumpad::track_note_ranges[pad_index];
  if (notes_for_pad.empty()) {
    return;
<<<<<<< HEAD
  }

  uint8_t current_note =
      parent_controls->_sequencer_controller_ref.get_active_note_for_track(pad_index);
  size_t num_notes_in_list = notes_for_pad.size();
  int32_t current_list_idx = -1;

  // Find the index of the current_note in the notes_for_pad list
  for (size_t i = 0; i < num_notes_in_list; ++i) {
    if (notes_for_pad[i] == current_note) {
      current_list_idx = static_cast<int32_t>(i);
      break;
    }
  }

  // If current_note wasn't found (e.g. initial state or inconsistency), default to index 0
  if (current_list_idx == -1) {
    current_list_idx = 0;
  }

  int32_t new_list_idx = (current_list_idx + offset);
  // Modulo arithmetic to wrap around the list
  new_list_idx = (new_list_idx % static_cast<int32_t>(num_notes_in_list) +
                  static_cast<int32_t>(num_notes_in_list)) %
                 static_cast<int32_t>(num_notes_in_list);

  uint8_t new_selected_note_value = notes_for_pad[static_cast<size_t>(new_list_idx)];

  // Update the active note in SequencerController
  parent_controls->_sequencer_controller_ref.set_active_note_for_track(pad_index,
                                                                       new_selected_note_value);

  // Update the default note for new steps in the sequencer track
  parent_controls->_sequencer_controller_ref.get_sequencer().get_track(pad_index).set_note(
      new_selected_note_value);
}

uint8_t PizzaControls::DrumpadComponent::get_note_for_pad(uint8_t pad_index) const {
  if (pad_index >= config::NUM_DRUMPADS) {
    return config::drumpad::DEFAULT_FALLBACK_NOTE;
  }
  return parent_controls->_sequencer_controller_ref.get_active_note_for_track(pad_index);
=======
  }

  uint8_t current_note = parent_controls->_sequencer_controller_ref.get_active_note_for_track(pad_index);
  size_t num_notes_in_list = notes_for_pad.size();
  int32_t current_list_idx = -1;

  // Find the index of the current_note in the notes_for_pad list
  for (size_t i = 0; i < num_notes_in_list; ++i) {
    if (notes_for_pad[i] == current_note) {
      current_list_idx = static_cast<int32_t>(i);
      break;
    }
  }

  // If current_note wasn't found (e.g. initial state or inconsistency), default to index 0
  if (current_list_idx == -1) {
    current_list_idx = 0;
  }
  
  int32_t new_list_idx = (current_list_idx + offset);
  // Modulo arithmetic to wrap around the list
  new_list_idx = (new_list_idx % static_cast<int32_t>(num_notes_in_list) +
                  static_cast<int32_t>(num_notes_in_list)) %
                 static_cast<int32_t>(num_notes_in_list);

  uint8_t new_selected_note_value = notes_for_pad[static_cast<size_t>(new_list_idx)];

  // Update the active note in SequencerController
  parent_controls->_sequencer_controller_ref.set_active_note_for_track(pad_index, new_selected_note_value);
  
  // Update the default note for new steps in the sequencer track
  parent_controls->sequencer.get_track(pad_index).set_note(new_selected_note_value);

  uint32_t base_color = parent_controls->display.get_note_color(new_selected_note_value);
  parent_controls->display.set_drumpad_led(pad_index, base_color);
  trigger_fade(pad_index);
}

bool PizzaControls::DrumpadComponent::is_pad_pressed(uint8_t pad_index) const {
  if (pad_index < _pad_pressed_state.size()) {
    return _pad_pressed_state[pad_index];
  }
  return false;
}

uint8_t PizzaControls::DrumpadComponent::get_note_for_pad(uint8_t pad_index) const {
  if (pad_index >= config::NUM_DRUMPADS) {
    // This case should ideally not happen if pad_index is always valid.
    // Return a fallback or handle error appropriately.
    return config::drumpad::DEFAULT_FALLBACK_NOTE; 
  }
  return parent_controls->_sequencer_controller_ref.get_active_note_for_track(pad_index);
}

void PizzaControls::DrumpadComponent::trigger_fade(uint8_t pad_index) {
  // Delegate to PizzaDisplay to start the fade
  parent_controls->display.start_drumpad_fade(pad_index);
>>>>>>> 628bbe85
}

void PizzaControls::DrumpadComponent::DrumpadEventHandler::notification(
    musin::ui::DrumpadEvent event) {
<<<<<<< HEAD
  // parent_controls is PizzaControls, which has _sequencer_controller_ref
  auto &seq_controller = parent->parent_controls->_sequencer_controller_ref;

  if (event.pad_index < config::NUM_DRUMPADS) { // Check against known drumpad count
    if (event.type == musin::ui::DrumpadEvent::Type::Press) {
      seq_controller.set_pad_pressed_state(event.pad_index, true);
      if (event.velocity.has_value()) {
        uint8_t note = parent->get_note_for_pad(event.pad_index);
        uint8_t velocity = event.velocity.value();
        seq_controller.trigger_note_on(event.pad_index, note, velocity);
      }
    } else if (event.type == musin::ui::DrumpadEvent::Type::Release) {
      seq_controller.set_pad_pressed_state(event.pad_index, false);
      uint8_t note = parent->get_note_for_pad(event.pad_index);
      seq_controller.trigger_note_off(event.pad_index, note);
=======
  if (event.pad_index < parent->_pad_pressed_state.size()) {
    if (event.type == musin::ui::DrumpadEvent::Type::Press) {
      parent->_pad_pressed_state[event.pad_index] = true;
      parent->trigger_fade(event.pad_index);
      if (event.velocity.has_value()) {
        uint8_t note = parent->get_note_for_pad(event.pad_index);
        uint8_t velocity = event.velocity.value();
        parent->parent_controls->_sequencer_controller_ref.trigger_note_on(event.pad_index, note,
                                                                          velocity);
      }
    } else if (event.type == musin::ui::DrumpadEvent::Type::Release) {
      parent->_pad_pressed_state[event.pad_index] = false;
      uint8_t note = parent->get_note_for_pad(event.pad_index);
      parent->parent_controls->_sequencer_controller_ref.trigger_note_off(event.pad_index, note);
>>>>>>> 628bbe85
    }
  }
}

// --- AnalogControlComponent Implementation ---

<<<<<<< HEAD
PizzaControls::AnalogControlComponent::AnalogControlComponent(PizzaControls *parent_ptr)
    : parent_controls(parent_ptr),
      mux_controls{AnalogControl{PIN_ADC, analog_address_pins, FILTER, true},
                   AnalogControl{PIN_ADC, analog_address_pins, PITCH1, true},
                   AnalogControl{PIN_ADC, analog_address_pins, PITCH2, true},
=======
PizzaControls::AnalogControlComponent::AnalogControlComponent(
    PizzaControls *parent_ptr)
    : parent_controls(parent_ptr),
      mux_controls{/*AnalogControl{PIN_ADC, analog_address_pins, DRUM1, true},*/
                   AnalogControl{PIN_ADC, analog_address_pins, FILTER, true},
                   //  AnalogControl{PIN_ADC, analog_address_pins, DRUM2, true},
                   AnalogControl{PIN_ADC, analog_address_pins, PITCH1, true},
                   AnalogControl{PIN_ADC, analog_address_pins, PITCH2, true},
                   //  AnalogControl{PIN_ADC, analog_address_pins, PLAYBUTTON, true},
>>>>>>> 628bbe85
                   AnalogControl{PIN_ADC, analog_address_pins, RANDOM, true},
                   AnalogControl{PIN_ADC, analog_address_pins, VOLUME},
                   AnalogControl{PIN_ADC, analog_address_pins, PITCH3, true},
                   AnalogControl{PIN_ADC, analog_address_pins, SWING, true},
                   AnalogControl{PIN_ADC, analog_address_pins, CRUSH, true},
<<<<<<< HEAD
                   AnalogControl{PIN_ADC, analog_address_pins, REPEAT, true},
                   AnalogControl{PIN_ADC, analog_address_pins, SPEED, false},
                   AnalogControl{PIN_ADC, analog_address_pins, PITCH4, true}},
      control_observers{
          AnalogControlEventHandler{this, FILTER}, AnalogControlEventHandler{this, PITCH1},
          AnalogControlEventHandler{this, PITCH2}, AnalogControlEventHandler{this, RANDOM},
          AnalogControlEventHandler{this, VOLUME}, AnalogControlEventHandler{this, PITCH3},
          AnalogControlEventHandler{this, SWING},  AnalogControlEventHandler{this, CRUSH},
          AnalogControlEventHandler{this, REPEAT}, AnalogControlEventHandler{this, SPEED},
=======
                   //  AnalogControl{PIN_ADC, analog_address_pins, DRUM3, true},
                   AnalogControl{PIN_ADC, analog_address_pins, REPEAT, true},
                   //  AnalogControl{PIN_ADC, analog_address_pins, DRUM4, true},
                   AnalogControl{PIN_ADC, analog_address_pins, SPEED, false},
                   AnalogControl{PIN_ADC, analog_address_pins, PITCH4, true}},
      control_observers{
          // AnalogControlEventHandler{this, DRUM1},
          AnalogControlEventHandler{this, FILTER},
          // AnalogControlEventHandler{this, DRUM2},
          AnalogControlEventHandler{this, PITCH1},
          AnalogControlEventHandler{this, PITCH2},
          // AnalogControlEventHandler{this, PLAYBUTTON},
          AnalogControlEventHandler{this, RANDOM},
          AnalogControlEventHandler{this, VOLUME},
          AnalogControlEventHandler{this, PITCH3},
          AnalogControlEventHandler{this, SWING},
          AnalogControlEventHandler{this, CRUSH},
          // AnalogControlEventHandler{this, DRUM3},
          AnalogControlEventHandler{this, REPEAT},
          // AnalogControlEventHandler{this, DRUM4},
          AnalogControlEventHandler{this, SPEED},
>>>>>>> 628bbe85
          AnalogControlEventHandler{this, PITCH4}} {
}

void PizzaControls::AnalogControlComponent::init() {
  for (size_t i = 0; i < mux_controls.size(); ++i) {
    mux_controls[i].init();
    mux_controls[i].add_observer(control_observers[i]);
  }
}

void PizzaControls::AnalogControlComponent::update() {
  if (!mux_controls.empty()) {
    mux_controls[_next_analog_control_to_update_idx].update();
    _next_analog_control_to_update_idx =
        (_next_analog_control_to_update_idx + 1) % mux_controls.size();
  }
}

void PizzaControls::AnalogControlComponent::AnalogControlEventHandler::notification(
    musin::ui::AnalogControlEvent event) {
  PizzaControls *controls = parent->parent_controls;
  const uint8_t mux_channel = event.control_id >> 8;

  // Note: RANDOM, SWING, REPEAT, SPEED are handled differently (affect sequencer/clock directly)
  //       and do not go through the SoundRouter's parameter setting.

  switch (mux_channel) {
  case FILTER:
<<<<<<< HEAD
    parent->parent_controls->_sound_router_ref.set_parameter(drum::Parameter::FILTER_FREQUENCY,
                                                             event.value);
    parent->parent_controls->_sound_router_ref.set_parameter(drum::Parameter::FILTER_RESONANCE,
                                                             (1.0f - event.value));
=======
    parent->parent_controls->_sound_router_ref.set_parameter(drum::Parameter::FILTER_FREQUENCY, event.value);
    parent->parent_controls->_sound_router_ref.set_parameter(drum::Parameter::FILTER_RESONANCE, (1.0f - event.value));
>>>>>>> 628bbe85
    break;
  case RANDOM: {
    bool was_active = controls->_sequencer_controller_ref.is_random_active();
    bool should_be_active = (event.value >= config::analog_controls::RANDOM_ACTIVATION_THRESHOLD);

    if (should_be_active && !was_active) {
      controls->_sequencer_controller_ref.activate_random();
    } else if (!should_be_active && was_active) {
      controls->_sequencer_controller_ref.deactivate_random();
    }
  } break;
  case VOLUME:
    parent->parent_controls->_sound_router_ref.set_parameter(drum::Parameter::VOLUME, event.value);
    break;
  case SWING: {
<<<<<<< HEAD
    float distance_from_center =
        fabsf(event.value - config::analog_controls::SWING_KNOB_CENTER_VALUE); // Range 0.0 to 0.5

    uint8_t swing_percent =
        config::analog_controls::SWING_BASE_PERCENT +
        static_cast<uint8_t>(distance_from_center *
                             config::analog_controls::SWING_PERCENT_SENSITIVITY);
=======
    float distance_from_center = fabsf(event.value - config::analog_controls::SWING_KNOB_CENTER_VALUE); // Range 0.0 to 0.5

    uint8_t swing_percent = config::analog_controls::SWING_BASE_PERCENT + static_cast<uint8_t>(distance_from_center * config::analog_controls::SWING_PERCENT_SENSITIVITY);
>>>>>>> 628bbe85

    bool delay_odd = (event.value > config::analog_controls::SWING_KNOB_CENTER_VALUE);
    controls->_sequencer_controller_ref.set_swing_target(delay_odd);

    controls->_sequencer_controller_ref.set_swing_percent(swing_percent);
    break;
  }
  case CRUSH:
<<<<<<< HEAD
    parent->parent_controls->_sound_router_ref.set_parameter(drum::Parameter::CRUSH_RATE,
                                                             event.value);
    parent->parent_controls->_sound_router_ref.set_parameter(drum::Parameter::CRUSH_DEPTH,
                                                             event.value);
=======
    parent->parent_controls->_sound_router_ref.set_parameter(drum::Parameter::CRUSH_RATE, event.value);
    parent->parent_controls->_sound_router_ref.set_parameter(drum::Parameter::CRUSH_DEPTH, event.value);
>>>>>>> 628bbe85
    break;
  case REPEAT: {
    // Determine the intended state based on the knob value
    std::optional<uint32_t> intended_length = std::nullopt;
    if (event.value >= config::analog_controls::REPEAT_MODE_2_THRESHOLD) {
      intended_length = config::analog_controls::REPEAT_LENGTH_MODE_2;
    } else if (event.value >= config::analog_controls::REPEAT_MODE_1_THRESHOLD) {
      intended_length = config::analog_controls::REPEAT_LENGTH_MODE_1;
    }

    // Pass the intended state to the sequencer controller
    controls->_sequencer_controller_ref.set_intended_repeat_state(intended_length);
    break;
  }
  case PITCH1:
<<<<<<< HEAD
    parent->parent_controls->_sound_router_ref.set_parameter(drum::Parameter::PITCH, event.value,
                                                             0);
    break;
  case PITCH2:
    parent->parent_controls->_sound_router_ref.set_parameter(drum::Parameter::PITCH, event.value,
                                                             1);
    break;
  case PITCH3:
    parent->parent_controls->_sound_router_ref.set_parameter(drum::Parameter::PITCH, event.value,
                                                             2);
    break;
  case PITCH4:
    parent->parent_controls->_sound_router_ref.set_parameter(drum::Parameter::PITCH, event.value,
                                                             3);
    break;
  case SPEED: {
    float bpm = config::analog_controls::MIN_BPM_ADJUST +
                event.value * (config::analog_controls::MAX_BPM_ADJUST -
                               config::analog_controls::MIN_BPM_ADJUST);
=======
    parent->parent_controls->_sound_router_ref.set_parameter(drum::Parameter::PITCH, event.value, 0);
    break;
  case PITCH2:
    parent->parent_controls->_sound_router_ref.set_parameter(drum::Parameter::PITCH, event.value, 1);
    break;
  case PITCH3:
    parent->parent_controls->_sound_router_ref.set_parameter(drum::Parameter::PITCH, event.value, 2);
    break;
  case PITCH4:
    parent->parent_controls->_sound_router_ref.set_parameter(drum::Parameter::PITCH, event.value, 3);
    break;
  case SPEED: {
    float bpm = config::analog_controls::MIN_BPM_ADJUST + event.value * (config::analog_controls::MAX_BPM_ADJUST - config::analog_controls::MIN_BPM_ADJUST);
>>>>>>> 628bbe85
    controls->_tempo_handler_ref.set_bpm(bpm);
    break;
  }
  }
}

PizzaControls::PlaybuttonComponent::PlaybuttonComponent(PizzaControls *parent_ptr)
    : parent_controls(parent_ptr),
      playbutton_reader{AnalogInMux16{PIN_ADC, analog_address_pins, PLAYBUTTON}},
<<<<<<< HEAD
      playbutton{playbutton_reader,
                 0, // id for the Drumpad instance
                 config::drumpad::DEBOUNCE_PRESS_MS,
                 config::drumpad::DEBOUNCE_RELEASE_MS,
                 config::drumpad::HOLD_THRESHOLD_MS,
                 config::drumpad::HOLD_REPEAT_DELAY_MS,
                 config::drumpad::HOLD_REPEAT_INTERVAL_MS,
                 config::drumpad::MIN_PRESSURE_VALUE,
                 config::drumpad::MAX_PRESSURE_VALUE,
                 config::drumpad::MIN_VELOCITY_VALUE,
                 config::drumpad::MAX_VELOCITY_VALUE},
=======
      playbutton{
          playbutton_reader, 0, // id for the Drumpad instance
          config::drumpad::DEBOUNCE_PRESS_MS,
          config::drumpad::DEBOUNCE_RELEASE_MS,
          config::drumpad::HOLD_THRESHOLD_MS,
          config::drumpad::HOLD_REPEAT_DELAY_MS,
          config::drumpad::HOLD_REPEAT_INTERVAL_MS,
          config::drumpad::MIN_PRESSURE_VALUE,
          config::drumpad::MAX_PRESSURE_VALUE,
          config::drumpad::MIN_VELOCITY_VALUE,
          config::drumpad::MAX_VELOCITY_VALUE
      },
>>>>>>> 628bbe85
      playbutton_observer(this) {
}

void PizzaControls::PlaybuttonComponent::init() {
  playbutton_reader.init();
  playbutton.add_observer(playbutton_observer);
}

void PizzaControls::PlaybuttonComponent::update() {
  playbutton.update();
}

void PizzaControls::PlaybuttonComponent::PlaybuttonEventHandler::notification(
    musin::ui::DrumpadEvent event) {
  if (event.type == musin::ui::DrumpadEvent::Type::Press) {
    parent->parent_controls->_sequencer_controller_ref.toggle();
  }
}
} // namespace drum<|MERGE_RESOLUTION|>--- conflicted
+++ resolved
@@ -1,12 +1,16 @@
 #include "pizza_controls.h"
 #include "musin/timing/step_sequencer.h"
 #include "musin/timing/tempo_event.h"
+#include "pico/time.h"
 #include "pico/time.h"
 #include "pizza_display.h"
 #include "sequencer_controller.h"
 #include "sound_router.h"
 #include <algorithm>
 #include <cmath>
+#include "sound_router.h"
+#include <algorithm>
+#include <cmath>
 #include <cstddef>
 #include <cstdio>
 
@@ -17,18 +21,10 @@
 using musin::ui::Drumpad;
 
 PizzaControls::PizzaControls(drum::PizzaDisplay &display_ref,
-<<<<<<< HEAD
                              musin::timing::TempoHandler &tempo_handler_ref,
                              drum::DefaultSequencerController &sequencer_controller_ref,
                              drum::SoundRouter &sound_router_ref)
     : display(display_ref), _tempo_handler_ref(tempo_handler_ref),
-=======
-                             musin::timing::Sequencer<config::NUM_TRACKS, config::NUM_STEPS_PER_TRACK> &sequencer_ref,
-                             musin::timing::TempoHandler &tempo_handler_ref,
-                             drum::DefaultSequencerController &sequencer_controller_ref,
-                             drum::SoundRouter &sound_router_ref)
-    : display(display_ref), sequencer(sequencer_ref), _tempo_handler_ref(tempo_handler_ref),
->>>>>>> 628bbe85
       _sequencer_controller_ref(sequencer_controller_ref), _sound_router_ref(sound_router_ref),
       keypad_component(this), drumpad_component(this), analog_component(this),
       _profiler(config::PROFILER_REPORT_INTERVAL_MS), playbutton_component(this) {
@@ -43,23 +39,12 @@
   // Initialize active notes in SequencerController based on DrumpadComponent's defaults
   for (uint8_t i = 0; i < config::NUM_DRUMPADS; ++i) {
     if (!config::drumpad::track_note_ranges[i].empty()) {
-<<<<<<< HEAD
       _sequencer_controller_ref.set_active_note_for_track(i,
                                                           config::drumpad::track_note_ranges[i][0]);
     }
     // If a range is empty, SequencerController will retain its constructor-initialized default for
     // this track.
   }
-=======
-      _sequencer_controller_ref.set_active_note_for_track(
-          i, config::drumpad::track_note_ranges[i][0]);
-    }
-    // If a range is empty, SequencerController will retain its constructor-initialized default for this track.
-  }
-
-  // Register this class to receive tempo events for LED pulsing
-  _tempo_handler_ref.add_observer(*this);
->>>>>>> 628bbe85
 
   _profiler.add_section("Keypad Update");
   _profiler.add_section("Drumpad Update");
@@ -72,7 +57,6 @@
     musin::hal::DebugUtils::ScopedProfile p(_profiler,
                                             static_cast<size_t>(ProfileSection::KEYPAD_UPDATE));
     keypad_component.update();
-<<<<<<< HEAD
   }
   {
     musin::hal::DebugUtils::ScopedProfile p(_profiler,
@@ -88,78 +72,10 @@
     musin::hal::DebugUtils::ScopedProfile p(_profiler,
                                             static_cast<size_t>(ProfileSection::PLAYBUTTON_UPDATE));
     playbutton_component.update(); // Updates the *input* state of the button
-=======
-  }
-  {
-    musin::hal::DebugUtils::ScopedProfile p(_profiler,
-                                            static_cast<size_t>(ProfileSection::DRUMPAD_UPDATE));
-    drumpad_component.update();
-  }
-  {
-    musin::hal::DebugUtils::ScopedProfile p(_profiler,
-                                            static_cast<size_t>(ProfileSection::ANALOG_UPDATE));
-    analog_component.update();
-  }
-  {
-    musin::hal::DebugUtils::ScopedProfile p(_profiler,
-                                            static_cast<size_t>(ProfileSection::PLAYBUTTON_UPDATE));
-    playbutton_component.update(); // Updates the *input* state of the button
-  }
-
-  // Update track overrides based on drumpad presses
-  for (uint8_t i = 0; i < drumpad_component.get_num_drumpads(); ++i) {
-    if (drumpad_component.is_pad_pressed(i)) {
-      uint8_t note = drumpad_component.get_note_for_pad(i);
-      uint32_t color = display.get_note_color(note % PizzaDisplay::NUM_NOTE_COLORS);
-      display.set_track_override_color(i, color);
-    } else {
-      display.clear_track_override_color(i);
-    }
-  }
-
-  // Update the play button LED based on sequencer state
-  if (_sequencer_controller_ref.is_running()) {
-    display.set_play_button_led(drum::PizzaDisplay::COLOR_WHITE);
-  } else {
-    constexpr uint32_t ticks_per_beat = 96; // TODO: take this from configuration
-    uint32_t phase_ticks = 0;
-    if (ticks_per_beat > 0) {
-      phase_ticks = _clock_tick_counter % ticks_per_beat;
-    }
-    float brightness_factor = 0.0f;
-    if (ticks_per_beat > 0) {
-      brightness_factor =
-          1.0f - (static_cast<float>(phase_ticks) / static_cast<float>(ticks_per_beat));
-    }
-    _stopped_highlight_factor = std::clamp(brightness_factor, 0.0f, 1.0f);
-    uint8_t brightness = static_cast<uint8_t>(_stopped_highlight_factor * config::DISPLAY_BRIGHTNESS_MAX_VALUE);
-    uint32_t base_color = drum::PizzaDisplay::COLOR_WHITE;
-    uint32_t pulse_color = display.leds().adjust_color_brightness(base_color, brightness);
-    display.set_play_button_led(pulse_color);
-  }
-
-  refresh_sequencer_display();
-
+  }
   _profiler.check_and_print_report();
 }
 
-void PizzaControls::notification(musin::timing::TempoEvent /* event */) {
-  // This notification is now driven by the active clock source via TempoHandler.
-  // Only advance the counter if the sequencer is NOT running.
-  if (!_sequencer_controller_ref.is_running()) {
-    _clock_tick_counter++;
-    // The PPQN used for calculation in update() is still valid as it defines
-    // the resolution we expect the TempoEvents to represent.
-  } else {
-    // Sequencer is running, reset the pulse counter.
-    // Retrigger logic is now handled by SequencerController.
-    _clock_tick_counter = 0;
->>>>>>> 628bbe85
-  }
-  _profiler.check_and_print_report();
-}
-
-<<<<<<< HEAD
 bool PizzaControls::is_running() const {
   return _sequencer_controller_ref.is_running();
 }
@@ -168,22 +84,6 @@
     : parent_controls(parent_ptr),
       keypad(keypad_decoder_pins, keypad_columns_pins, config::keypad::DEBOUNCE_TIME_MS,
              config::keypad::POLL_INTERVAL_MS, config::keypad::HOLD_TIME_MS),
-=======
-void PizzaControls::refresh_sequencer_display() {
-  bool current_is_running = _sequencer_controller_ref.is_running();
-  display.draw_sequencer_state(sequencer, _sequencer_controller_ref, current_is_running,
-                               _stopped_highlight_factor);
-}
-
-// --- Implementation for getter moved from header ---
-bool PizzaControls::is_running() const {
-  return _sequencer_controller_ref.is_running();
-}
-// --- End moved implementation ---
-
-PizzaControls::KeypadComponent::KeypadComponent(PizzaControls *parent_ptr)
-    : parent_controls(parent_ptr), keypad(keypad_decoder_pins, keypad_columns_pins, config::keypad::DEBOUNCE_TIME_MS, config::keypad::POLL_INTERVAL_MS, config::keypad::HOLD_TIME_MS),
->>>>>>> 628bbe85
       keypad_observer(this, keypad_cc_map, config::keypad::MIDI_CHANNEL) {
 }
 
@@ -201,6 +101,7 @@
   PizzaControls *controls = parent->parent_controls;
 
   // Sample Select (Column 4)
+  if (event.col >= config::keypad::SAMPLE_SELECT_START_COLUMN) {
   if (event.col >= config::keypad::SAMPLE_SELECT_START_COLUMN) {
     if (event.type == musin::ui::KeypadEvent::Type::Press) {
       uint8_t pad_index = 0;
@@ -242,17 +143,9 @@
       controls->drumpad_component.select_note_for_pad(pad_index, offset);
       if (!controls->is_running()) {
         uint8_t note_to_play = controls->drumpad_component.get_note_for_pad(pad_index);
-<<<<<<< HEAD
         drum::Events::NoteEvent note_event{.track_index = pad_index,
                                            .note = note_to_play,
                                            .velocity = config::keypad::PREVIEW_NOTE_VELOCITY};
-=======
-        drum::Events::NoteEvent note_event{
-            .track_index = pad_index,
-            .note = note_to_play,
-            .velocity = config::keypad::PREVIEW_NOTE_VELOCITY};
-        // controls->_sound_router_ref.notification(note_event);
->>>>>>> 628bbe85
         controls->_sequencer_controller_ref.trigger_note_on(pad_index, note_to_play,
                                                             config::keypad::PREVIEW_NOTE_VELOCITY);
       }
@@ -274,6 +167,8 @@
       // Get the current note assigned to the corresponding drumpad
       uint8_t note = controls->drumpad_component.get_note_for_pad(track_idx);
       track.set_step_note(step_idx, note);
+
+      uint8_t step_velocity;
 
       uint8_t step_velocity;
       if (!track.get_step_velocity(step_idx).has_value()) {
@@ -284,34 +179,21 @@
       }
 
       if (!controls->is_running()) {
-<<<<<<< HEAD
-=======
-        // drum::Events::NoteEvent note_event{
-        //     .track_index = track_idx, .note = note, .velocity = step_velocity};
-        // controls->_sound_router_ref.notification(note_event);
->>>>>>> 628bbe85
         controls->_sequencer_controller_ref.trigger_note_on(track_idx, note, step_velocity);
       }
     }
   } else if (event.type == musin::ui::KeypadEvent::Type::Hold) {
     track.set_step_velocity(step_idx, config::keypad::MAX_STEP_VELOCITY_ON_HOLD);
-  }
-}
-
-<<<<<<< HEAD
+    track.set_step_velocity(step_idx, config::keypad::MAX_STEP_VELOCITY_ON_HOLD);
+  }
+}
+
 PizzaControls::DrumpadComponent::DrumpadComponent(PizzaControls *parent_ptr)
     : parent_controls(parent_ptr),
-=======
-// --- DrumpadComponent Implementation ---
-
-PizzaControls::DrumpadComponent::DrumpadComponent(PizzaControls *parent_ptr) 
-    : parent_controls(parent_ptr), // Removed _sound_router init
->>>>>>> 628bbe85
       drumpad_readers{AnalogInMux16{PIN_ADC, analog_address_pins, DRUMPAD_ADDRESS_1},
                       AnalogInMux16{PIN_ADC, analog_address_pins, DRUMPAD_ADDRESS_2},
                       AnalogInMux16{PIN_ADC, analog_address_pins, DRUMPAD_ADDRESS_3},
                       AnalogInMux16{PIN_ADC, analog_address_pins, DRUMPAD_ADDRESS_4}},
-<<<<<<< HEAD
       drumpads{Drumpad<AnalogInMux16>{
                    drumpad_readers[0], 0, config::drumpad::DEBOUNCE_PRESS_MS,
                    config::drumpad::DEBOUNCE_RELEASE_MS, config::drumpad::HOLD_THRESHOLD_MS,
@@ -338,19 +220,6 @@
                    config::drumpad::MIN_VELOCITY_VALUE, config::drumpad::MAX_VELOCITY_VALUE}},
       drumpad_observers{DrumpadEventHandler{this, 0}, DrumpadEventHandler{this, 1},
                         DrumpadEventHandler{this, 2}, DrumpadEventHandler{this, 3}} {
-=======
-      drumpads{
-          Drumpad<AnalogInMux16>{drumpad_readers[0], 0, config::drumpad::DEBOUNCE_PRESS_MS, config::drumpad::DEBOUNCE_RELEASE_MS, config::drumpad::HOLD_THRESHOLD_MS, config::drumpad::HOLD_REPEAT_DELAY_MS, config::drumpad::HOLD_REPEAT_INTERVAL_MS, config::drumpad::MIN_PRESSURE_VALUE, config::drumpad::MAX_PRESSURE_VALUE, config::drumpad::MIN_VELOCITY_VALUE, config::drumpad::MAX_VELOCITY_VALUE},
-          Drumpad<AnalogInMux16>{drumpad_readers[1], 1, config::drumpad::DEBOUNCE_PRESS_MS, config::drumpad::DEBOUNCE_RELEASE_MS, config::drumpad::HOLD_THRESHOLD_MS, config::drumpad::HOLD_REPEAT_DELAY_MS, config::drumpad::HOLD_REPEAT_INTERVAL_MS, config::drumpad::MIN_PRESSURE_VALUE, config::drumpad::MAX_PRESSURE_VALUE, config::drumpad::MIN_VELOCITY_VALUE, config::drumpad::MAX_VELOCITY_VALUE},
-          Drumpad<AnalogInMux16>{drumpad_readers[2], 2, config::drumpad::DEBOUNCE_PRESS_MS, config::drumpad::DEBOUNCE_RELEASE_MS, config::drumpad::HOLD_THRESHOLD_MS, config::drumpad::HOLD_REPEAT_DELAY_MS, config::drumpad::HOLD_REPEAT_INTERVAL_MS, config::drumpad::MIN_PRESSURE_VALUE, config::drumpad::MAX_PRESSURE_VALUE, config::drumpad::MIN_VELOCITY_VALUE, config::drumpad::MAX_VELOCITY_VALUE},
-          Drumpad<AnalogInMux16>{drumpad_readers[3], 3, config::drumpad::DEBOUNCE_PRESS_MS, config::drumpad::DEBOUNCE_RELEASE_MS, config::drumpad::HOLD_THRESHOLD_MS, config::drumpad::HOLD_REPEAT_DELAY_MS, config::drumpad::HOLD_REPEAT_INTERVAL_MS, config::drumpad::MIN_PRESSURE_VALUE, config::drumpad::MAX_PRESSURE_VALUE, config::drumpad::MIN_VELOCITY_VALUE, config::drumpad::MAX_VELOCITY_VALUE}},
-      // _pad_pressed_state is value-initialized by default in the header
-      // _fade_start_time removed, state is now in PizzaDisplay
-      drumpad_observers{DrumpadEventHandler{this, 0},
-                        DrumpadEventHandler{this, 1},
-                        DrumpadEventHandler{this, 2},
-                        DrumpadEventHandler{this, 3}} {
->>>>>>> 628bbe85
 }
 
 void PizzaControls::DrumpadComponent::init() {
@@ -393,6 +262,19 @@
   }
   // After setting all base colors, refresh the drumpad LEDs to apply fades etc.
   controls->display.refresh_drumpad_leds(now);
+    // Update SequencerController with any changes to retrigger mode
+    musin::ui::RetriggerMode current_mode = drumpads[i].get_retrigger_mode();
+    if (current_mode != _last_known_retrigger_mode_per_pad[i]) {
+      if (current_mode == musin::ui::RetriggerMode::Single) {
+        controls->_sequencer_controller_ref.activate_play_on_every_step(static_cast<uint8_t>(i), 1);
+      } else if (current_mode == musin::ui::RetriggerMode::Double) {
+        controls->_sequencer_controller_ref.activate_play_on_every_step(static_cast<uint8_t>(i), 2);
+      } else { // Off or any other state
+        controls->_sequencer_controller_ref.deactivate_play_on_every_step(static_cast<uint8_t>(i));
+      }
+      _last_known_retrigger_mode_per_pad[i] = current_mode;
+    }
+  }
 }
 
 void PizzaControls::DrumpadComponent::select_note_for_pad(uint8_t pad_index, int8_t offset) {
@@ -402,8 +284,13 @@
 
   const auto &notes_for_pad = config::drumpad::track_note_ranges[pad_index];
   if (notes_for_pad.empty()) {
+  if (pad_index >= config::drumpad::track_note_ranges.size()) {
     return;
-<<<<<<< HEAD
+  }
+
+  const auto &notes_for_pad = config::drumpad::track_note_ranges[pad_index];
+  if (notes_for_pad.empty()) {
+    return;
   }
 
   uint8_t current_note =
@@ -446,70 +333,10 @@
     return config::drumpad::DEFAULT_FALLBACK_NOTE;
   }
   return parent_controls->_sequencer_controller_ref.get_active_note_for_track(pad_index);
-=======
-  }
-
-  uint8_t current_note = parent_controls->_sequencer_controller_ref.get_active_note_for_track(pad_index);
-  size_t num_notes_in_list = notes_for_pad.size();
-  int32_t current_list_idx = -1;
-
-  // Find the index of the current_note in the notes_for_pad list
-  for (size_t i = 0; i < num_notes_in_list; ++i) {
-    if (notes_for_pad[i] == current_note) {
-      current_list_idx = static_cast<int32_t>(i);
-      break;
-    }
-  }
-
-  // If current_note wasn't found (e.g. initial state or inconsistency), default to index 0
-  if (current_list_idx == -1) {
-    current_list_idx = 0;
-  }
-  
-  int32_t new_list_idx = (current_list_idx + offset);
-  // Modulo arithmetic to wrap around the list
-  new_list_idx = (new_list_idx % static_cast<int32_t>(num_notes_in_list) +
-                  static_cast<int32_t>(num_notes_in_list)) %
-                 static_cast<int32_t>(num_notes_in_list);
-
-  uint8_t new_selected_note_value = notes_for_pad[static_cast<size_t>(new_list_idx)];
-
-  // Update the active note in SequencerController
-  parent_controls->_sequencer_controller_ref.set_active_note_for_track(pad_index, new_selected_note_value);
-  
-  // Update the default note for new steps in the sequencer track
-  parent_controls->sequencer.get_track(pad_index).set_note(new_selected_note_value);
-
-  uint32_t base_color = parent_controls->display.get_note_color(new_selected_note_value);
-  parent_controls->display.set_drumpad_led(pad_index, base_color);
-  trigger_fade(pad_index);
-}
-
-bool PizzaControls::DrumpadComponent::is_pad_pressed(uint8_t pad_index) const {
-  if (pad_index < _pad_pressed_state.size()) {
-    return _pad_pressed_state[pad_index];
-  }
-  return false;
-}
-
-uint8_t PizzaControls::DrumpadComponent::get_note_for_pad(uint8_t pad_index) const {
-  if (pad_index >= config::NUM_DRUMPADS) {
-    // This case should ideally not happen if pad_index is always valid.
-    // Return a fallback or handle error appropriately.
-    return config::drumpad::DEFAULT_FALLBACK_NOTE; 
-  }
-  return parent_controls->_sequencer_controller_ref.get_active_note_for_track(pad_index);
-}
-
-void PizzaControls::DrumpadComponent::trigger_fade(uint8_t pad_index) {
-  // Delegate to PizzaDisplay to start the fade
-  parent_controls->display.start_drumpad_fade(pad_index);
->>>>>>> 628bbe85
 }
 
 void PizzaControls::DrumpadComponent::DrumpadEventHandler::notification(
     musin::ui::DrumpadEvent event) {
-<<<<<<< HEAD
   // parent_controls is PizzaControls, which has _sequencer_controller_ref
   auto &seq_controller = parent->parent_controls->_sequencer_controller_ref;
 
@@ -525,51 +352,22 @@
       seq_controller.set_pad_pressed_state(event.pad_index, false);
       uint8_t note = parent->get_note_for_pad(event.pad_index);
       seq_controller.trigger_note_off(event.pad_index, note);
-=======
-  if (event.pad_index < parent->_pad_pressed_state.size()) {
-    if (event.type == musin::ui::DrumpadEvent::Type::Press) {
-      parent->_pad_pressed_state[event.pad_index] = true;
-      parent->trigger_fade(event.pad_index);
-      if (event.velocity.has_value()) {
-        uint8_t note = parent->get_note_for_pad(event.pad_index);
-        uint8_t velocity = event.velocity.value();
-        parent->parent_controls->_sequencer_controller_ref.trigger_note_on(event.pad_index, note,
-                                                                          velocity);
-      }
-    } else if (event.type == musin::ui::DrumpadEvent::Type::Release) {
-      parent->_pad_pressed_state[event.pad_index] = false;
-      uint8_t note = parent->get_note_for_pad(event.pad_index);
-      parent->parent_controls->_sequencer_controller_ref.trigger_note_off(event.pad_index, note);
->>>>>>> 628bbe85
     }
   }
 }
 
 // --- AnalogControlComponent Implementation ---
 
-<<<<<<< HEAD
 PizzaControls::AnalogControlComponent::AnalogControlComponent(PizzaControls *parent_ptr)
     : parent_controls(parent_ptr),
       mux_controls{AnalogControl{PIN_ADC, analog_address_pins, FILTER, true},
                    AnalogControl{PIN_ADC, analog_address_pins, PITCH1, true},
                    AnalogControl{PIN_ADC, analog_address_pins, PITCH2, true},
-=======
-PizzaControls::AnalogControlComponent::AnalogControlComponent(
-    PizzaControls *parent_ptr)
-    : parent_controls(parent_ptr),
-      mux_controls{/*AnalogControl{PIN_ADC, analog_address_pins, DRUM1, true},*/
-                   AnalogControl{PIN_ADC, analog_address_pins, FILTER, true},
-                   //  AnalogControl{PIN_ADC, analog_address_pins, DRUM2, true},
-                   AnalogControl{PIN_ADC, analog_address_pins, PITCH1, true},
-                   AnalogControl{PIN_ADC, analog_address_pins, PITCH2, true},
-                   //  AnalogControl{PIN_ADC, analog_address_pins, PLAYBUTTON, true},
->>>>>>> 628bbe85
                    AnalogControl{PIN_ADC, analog_address_pins, RANDOM, true},
                    AnalogControl{PIN_ADC, analog_address_pins, VOLUME},
                    AnalogControl{PIN_ADC, analog_address_pins, PITCH3, true},
                    AnalogControl{PIN_ADC, analog_address_pins, SWING, true},
                    AnalogControl{PIN_ADC, analog_address_pins, CRUSH, true},
-<<<<<<< HEAD
                    AnalogControl{PIN_ADC, analog_address_pins, REPEAT, true},
                    AnalogControl{PIN_ADC, analog_address_pins, SPEED, false},
                    AnalogControl{PIN_ADC, analog_address_pins, PITCH4, true}},
@@ -579,29 +377,6 @@
           AnalogControlEventHandler{this, VOLUME}, AnalogControlEventHandler{this, PITCH3},
           AnalogControlEventHandler{this, SWING},  AnalogControlEventHandler{this, CRUSH},
           AnalogControlEventHandler{this, REPEAT}, AnalogControlEventHandler{this, SPEED},
-=======
-                   //  AnalogControl{PIN_ADC, analog_address_pins, DRUM3, true},
-                   AnalogControl{PIN_ADC, analog_address_pins, REPEAT, true},
-                   //  AnalogControl{PIN_ADC, analog_address_pins, DRUM4, true},
-                   AnalogControl{PIN_ADC, analog_address_pins, SPEED, false},
-                   AnalogControl{PIN_ADC, analog_address_pins, PITCH4, true}},
-      control_observers{
-          // AnalogControlEventHandler{this, DRUM1},
-          AnalogControlEventHandler{this, FILTER},
-          // AnalogControlEventHandler{this, DRUM2},
-          AnalogControlEventHandler{this, PITCH1},
-          AnalogControlEventHandler{this, PITCH2},
-          // AnalogControlEventHandler{this, PLAYBUTTON},
-          AnalogControlEventHandler{this, RANDOM},
-          AnalogControlEventHandler{this, VOLUME},
-          AnalogControlEventHandler{this, PITCH3},
-          AnalogControlEventHandler{this, SWING},
-          AnalogControlEventHandler{this, CRUSH},
-          // AnalogControlEventHandler{this, DRUM3},
-          AnalogControlEventHandler{this, REPEAT},
-          // AnalogControlEventHandler{this, DRUM4},
-          AnalogControlEventHandler{this, SPEED},
->>>>>>> 628bbe85
           AnalogControlEventHandler{this, PITCH4}} {
 }
 
@@ -617,6 +392,10 @@
     mux_controls[_next_analog_control_to_update_idx].update();
     _next_analog_control_to_update_idx =
         (_next_analog_control_to_update_idx + 1) % mux_controls.size();
+  if (!mux_controls.empty()) {
+    mux_controls[_next_analog_control_to_update_idx].update();
+    _next_analog_control_to_update_idx =
+        (_next_analog_control_to_update_idx + 1) % mux_controls.size();
   }
 }
 
@@ -630,18 +409,14 @@
 
   switch (mux_channel) {
   case FILTER:
-<<<<<<< HEAD
     parent->parent_controls->_sound_router_ref.set_parameter(drum::Parameter::FILTER_FREQUENCY,
                                                              event.value);
     parent->parent_controls->_sound_router_ref.set_parameter(drum::Parameter::FILTER_RESONANCE,
                                                              (1.0f - event.value));
-=======
-    parent->parent_controls->_sound_router_ref.set_parameter(drum::Parameter::FILTER_FREQUENCY, event.value);
-    parent->parent_controls->_sound_router_ref.set_parameter(drum::Parameter::FILTER_RESONANCE, (1.0f - event.value));
->>>>>>> 628bbe85
     break;
   case RANDOM: {
     bool was_active = controls->_sequencer_controller_ref.is_random_active();
+    bool should_be_active = (event.value >= config::analog_controls::RANDOM_ACTIVATION_THRESHOLD);
     bool should_be_active = (event.value >= config::analog_controls::RANDOM_ACTIVATION_THRESHOLD);
 
     if (should_be_active && !was_active) {
@@ -652,9 +427,9 @@
   } break;
   case VOLUME:
     parent->parent_controls->_sound_router_ref.set_parameter(drum::Parameter::VOLUME, event.value);
+    parent->parent_controls->_sound_router_ref.set_parameter(drum::Parameter::VOLUME, event.value);
     break;
   case SWING: {
-<<<<<<< HEAD
     float distance_from_center =
         fabsf(event.value - config::analog_controls::SWING_KNOB_CENTER_VALUE); // Range 0.0 to 0.5
 
@@ -662,12 +437,8 @@
         config::analog_controls::SWING_BASE_PERCENT +
         static_cast<uint8_t>(distance_from_center *
                              config::analog_controls::SWING_PERCENT_SENSITIVITY);
-=======
-    float distance_from_center = fabsf(event.value - config::analog_controls::SWING_KNOB_CENTER_VALUE); // Range 0.0 to 0.5
-
-    uint8_t swing_percent = config::analog_controls::SWING_BASE_PERCENT + static_cast<uint8_t>(distance_from_center * config::analog_controls::SWING_PERCENT_SENSITIVITY);
->>>>>>> 628bbe85
-
+
+    bool delay_odd = (event.value > config::analog_controls::SWING_KNOB_CENTER_VALUE);
     bool delay_odd = (event.value > config::analog_controls::SWING_KNOB_CENTER_VALUE);
     controls->_sequencer_controller_ref.set_swing_target(delay_odd);
 
@@ -675,15 +446,10 @@
     break;
   }
   case CRUSH:
-<<<<<<< HEAD
     parent->parent_controls->_sound_router_ref.set_parameter(drum::Parameter::CRUSH_RATE,
                                                              event.value);
     parent->parent_controls->_sound_router_ref.set_parameter(drum::Parameter::CRUSH_DEPTH,
                                                              event.value);
-=======
-    parent->parent_controls->_sound_router_ref.set_parameter(drum::Parameter::CRUSH_RATE, event.value);
-    parent->parent_controls->_sound_router_ref.set_parameter(drum::Parameter::CRUSH_DEPTH, event.value);
->>>>>>> 628bbe85
     break;
   case REPEAT: {
     // Determine the intended state based on the knob value
@@ -692,6 +458,10 @@
       intended_length = config::analog_controls::REPEAT_LENGTH_MODE_2;
     } else if (event.value >= config::analog_controls::REPEAT_MODE_1_THRESHOLD) {
       intended_length = config::analog_controls::REPEAT_LENGTH_MODE_1;
+    if (event.value >= config::analog_controls::REPEAT_MODE_2_THRESHOLD) {
+      intended_length = config::analog_controls::REPEAT_LENGTH_MODE_2;
+    } else if (event.value >= config::analog_controls::REPEAT_MODE_1_THRESHOLD) {
+      intended_length = config::analog_controls::REPEAT_LENGTH_MODE_1;
     }
 
     // Pass the intended state to the sequencer controller
@@ -699,7 +469,6 @@
     break;
   }
   case PITCH1:
-<<<<<<< HEAD
     parent->parent_controls->_sound_router_ref.set_parameter(drum::Parameter::PITCH, event.value,
                                                              0);
     break;
@@ -719,21 +488,6 @@
     float bpm = config::analog_controls::MIN_BPM_ADJUST +
                 event.value * (config::analog_controls::MAX_BPM_ADJUST -
                                config::analog_controls::MIN_BPM_ADJUST);
-=======
-    parent->parent_controls->_sound_router_ref.set_parameter(drum::Parameter::PITCH, event.value, 0);
-    break;
-  case PITCH2:
-    parent->parent_controls->_sound_router_ref.set_parameter(drum::Parameter::PITCH, event.value, 1);
-    break;
-  case PITCH3:
-    parent->parent_controls->_sound_router_ref.set_parameter(drum::Parameter::PITCH, event.value, 2);
-    break;
-  case PITCH4:
-    parent->parent_controls->_sound_router_ref.set_parameter(drum::Parameter::PITCH, event.value, 3);
-    break;
-  case SPEED: {
-    float bpm = config::analog_controls::MIN_BPM_ADJUST + event.value * (config::analog_controls::MAX_BPM_ADJUST - config::analog_controls::MIN_BPM_ADJUST);
->>>>>>> 628bbe85
     controls->_tempo_handler_ref.set_bpm(bpm);
     break;
   }
@@ -743,7 +497,6 @@
 PizzaControls::PlaybuttonComponent::PlaybuttonComponent(PizzaControls *parent_ptr)
     : parent_controls(parent_ptr),
       playbutton_reader{AnalogInMux16{PIN_ADC, analog_address_pins, PLAYBUTTON}},
-<<<<<<< HEAD
       playbutton{playbutton_reader,
                  0, // id for the Drumpad instance
                  config::drumpad::DEBOUNCE_PRESS_MS,
@@ -755,20 +508,6 @@
                  config::drumpad::MAX_PRESSURE_VALUE,
                  config::drumpad::MIN_VELOCITY_VALUE,
                  config::drumpad::MAX_VELOCITY_VALUE},
-=======
-      playbutton{
-          playbutton_reader, 0, // id for the Drumpad instance
-          config::drumpad::DEBOUNCE_PRESS_MS,
-          config::drumpad::DEBOUNCE_RELEASE_MS,
-          config::drumpad::HOLD_THRESHOLD_MS,
-          config::drumpad::HOLD_REPEAT_DELAY_MS,
-          config::drumpad::HOLD_REPEAT_INTERVAL_MS,
-          config::drumpad::MIN_PRESSURE_VALUE,
-          config::drumpad::MAX_PRESSURE_VALUE,
-          config::drumpad::MIN_VELOCITY_VALUE,
-          config::drumpad::MAX_VELOCITY_VALUE
-      },
->>>>>>> 628bbe85
       playbutton_observer(this) {
 }
 
