--- conflicted
+++ resolved
@@ -32,7 +32,6 @@
   analog_component.init();
   playbutton_component.init();
 
-<<<<<<< HEAD
   // Initialize active notes in SequencerController based on DrumpadComponent's defaults
   for (uint8_t i = 0; i < config::NUM_DRUMPADS; ++i) {
     if (!config::drumpad::track_note_ranges[i].empty()) {
@@ -42,12 +41,6 @@
     // If a range is empty, SequencerController will retain its constructor-initialized default for
     // this track.
   }
-=======
-  _profiler.add_section("Keypad Update");
-  _profiler.add_section("Drumpad Update");
-  _profiler.add_section("Analog Update");
-  _profiler.add_section("Playbutton Update");
->>>>>>> e96d9f6d
 }
 
 void PizzaControls::update() {
