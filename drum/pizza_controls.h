#ifndef PIZZA_CONTROLS_H
#define PIZZA_CONTROLS_H

#include "drum_pizza_hardware.h"
#include "etl/array.h"
#include "etl/observer.h"
#include "musin/hal/analog_in.h"
#include "musin/ui/analog_control.h"
#include "musin/ui/drumpad.h"
#include "musin/ui/keypad_hc138.h"
#include <array>
#include <cstddef>
#include <cstdint>
#include <optional>

#include "events.h"
#include "pico/time.h"

#include "config.h"

#include "musin/hal/debug_utils.h"
#include "musin/timing/internal_clock.h"

#include "musin/timing/step_sequencer.h"
#include "musin/timing/tempo_event.h"
#include "musin/timing/tempo_handler.h"
<<<<<<< HEAD
=======
// #include "musin/timing/tempo_multiplier.h" // Removed as it's no longer used directly by PizzaControls
>>>>>>> 628bbe85
#include "sound_router.h"

namespace drum {
class PizzaDisplay; // Forward declaration

template <size_t NumTracks, size_t NumSteps> class SequencerController;
<<<<<<< HEAD
using DefaultSequencerController =
    SequencerController<config::NUM_TRACKS, config::NUM_STEPS_PER_TRACK>;

class PizzaControls {
  friend class KeypadComponent;
  friend class DrumpadComponent;
  friend class AnalogControlComponent;
  friend class PlaybuttonComponent;

public:
  // Constructor takes essential shared resources and dependencies
  explicit PizzaControls(
      drum::PizzaDisplay &display_ref,
      musin::timing::TempoHandler &tempo_handler_ref,
      drum::DefaultSequencerController &sequencer_controller_ref,
      drum::SoundRouter &sound_router_ref);
=======
using DefaultSequencerController = SequencerController<config::NUM_TRACKS, config::NUM_STEPS_PER_TRACK>;

class PizzaControls
    : public etl::observer<musin::timing::TempoEvent> {
public:
  // Constructor takes essential shared resources and dependencies
  explicit PizzaControls(drum::PizzaDisplay &display_ref,
                         musin::timing::Sequencer<config::NUM_TRACKS, config::NUM_STEPS_PER_TRACK> &sequencer_ref,
                         musin::timing::TempoHandler &tempo_handler_ref,
                         drum::DefaultSequencerController &sequencer_controller_ref,
                         drum::SoundRouter &sound_router_ref);
>>>>>>> 628bbe85

  PizzaControls(const PizzaControls &) = delete;
  PizzaControls &operator=(const PizzaControls &) = delete;

  void init();
  void update();
<<<<<<< HEAD
=======
  void notification(musin::timing::TempoEvent event) override;

  void refresh_sequencer_display();
>>>>>>> 628bbe85

  class KeypadComponent {
  public:
    explicit KeypadComponent(PizzaControls *parent_ptr);
    void init();
    void update();

  private:
    struct KeypadEventHandler : public etl::observer<musin::ui::KeypadEvent> {
      KeypadComponent *parent;
      const std::array<uint8_t, KEYPAD_TOTAL_KEYS> &cc_map;
      const uint8_t midi_channel;

      constexpr KeypadEventHandler(KeypadComponent *p,
                                   const std::array<uint8_t, KEYPAD_TOTAL_KEYS> &map,
                                   uint8_t channel)
          : parent(p), cc_map(map), midi_channel(channel) {
      }
      void notification(musin::ui::KeypadEvent event) override;
    };

    PizzaControls *parent_controls;
    musin::ui::Keypad_HC138<KEYPAD_ROWS, KEYPAD_COLS> keypad;
    static constexpr std::array<uint8_t, KEYPAD_TOTAL_KEYS> keypad_cc_map = [] {
      std::array<uint8_t, KEYPAD_TOTAL_KEYS> map{};
      for (size_t i = 0; i < KEYPAD_TOTAL_KEYS; ++i) {
<<<<<<< HEAD
        map[i] = (i <= config::keypad::MAX_CC_MAPPED_VALUE)
                     ? static_cast<uint8_t>(i)
                     : config::keypad::DEFAULT_CC_UNMAPPED_VALUE;
=======
        map[i] = (i <= config::keypad::MAX_CC_MAPPED_VALUE) ? static_cast<uint8_t>(i) : config::keypad::DEFAULT_CC_UNMAPPED_VALUE;
>>>>>>> 628bbe85
      }
      return map;
    }();
    KeypadEventHandler keypad_observer;
  };
<<<<<<< HEAD
=======

  // --- Drumpad Component ---
  // Now observes DrumpadEvents and emits NoteEvents
>>>>>>> 628bbe85
  class DrumpadComponent {
  public:
    explicit DrumpadComponent(PizzaControls *parent_ptr);
    void init();
    void update();
    void select_note_for_pad(uint8_t pad_index, int8_t offset);
    uint8_t get_note_for_pad(uint8_t pad_index) const;
    [[nodiscard]] size_t get_num_drumpads() const {
      return config::NUM_DRUMPADS;
    }
<<<<<<< HEAD
    // [[nodiscard]] bool is_pad_pressed(uint8_t pad_index) const; // Moved to SequencerController
=======
    [[nodiscard]] bool is_pad_pressed(uint8_t pad_index) const;
>>>>>>> 628bbe85
    [[nodiscard]] const musin::ui::Drumpad<musin::hal::AnalogInMux16> &
    get_drumpad(size_t index) const {
      return drumpads[index];
    }

  private:
    struct DrumpadEventHandler : public etl::observer<musin::ui::DrumpadEvent> {
      DrumpadComponent *parent;
      const uint8_t pad_index;

      constexpr DrumpadEventHandler(DrumpadComponent *p, uint8_t index)
          : parent(p), pad_index(index) {
      }
      void notification(musin::ui::DrumpadEvent event) override;
    };

    void update_drumpads();

    PizzaControls *parent_controls;
<<<<<<< HEAD
    etl::array<musin::hal::AnalogInMux16, config::NUM_DRUMPADS> drumpad_readers;
    etl::array<musin::ui::Drumpad<musin::hal::AnalogInMux16>, config::NUM_DRUMPADS> drumpads;
    // etl::array<bool, config::NUM_DRUMPADS> _pad_pressed_state{}; // Moved to SequencerController
=======
    // drum::SoundRouter &_sound_router; // Removed
    etl::array<musin::hal::AnalogInMux16, config::NUM_DRUMPADS> drumpad_readers;
    etl::array<musin::ui::Drumpad<musin::hal::AnalogInMux16>, config::NUM_DRUMPADS> drumpads;
    etl::array<bool, config::NUM_DRUMPADS> _pad_pressed_state{};
    // _fade_start_time has been moved to PizzaDisplay
>>>>>>> 628bbe85
    etl::array<DrumpadEventHandler, config::NUM_DRUMPADS> drumpad_observers;
    etl::array<musin::ui::RetriggerMode, config::NUM_DRUMPADS> _last_known_retrigger_mode_per_pad{};
  };

  class PlaybuttonComponent {
  public:
    explicit PlaybuttonComponent(PizzaControls *parent_ptr);
    void init();
    void update();

  private:
    struct PlaybuttonEventHandler : public etl::observer<musin::ui::DrumpadEvent> {
      PlaybuttonComponent *parent;

      constexpr PlaybuttonEventHandler(PlaybuttonComponent *p) : parent(p) {
      }
      void notification(musin::ui::DrumpadEvent event) override;
    };

    void update_playbutton();
    PizzaControls *parent_controls;
    musin::hal::AnalogInMux16 playbutton_reader;
    musin::ui::Drumpad<musin::hal::AnalogInMux16> playbutton;
    PlaybuttonEventHandler playbutton_observer;
  };

  class AnalogControlComponent {
  public:
    explicit AnalogControlComponent(PizzaControls *parent_ptr);
    void init();
    void update();

  private:
    struct AnalogControlEventHandler : public etl::observer<musin::ui::AnalogControlEvent> {
      AnalogControlComponent *parent;
      const uint16_t control_id;

      constexpr AnalogControlEventHandler(AnalogControlComponent *p, uint16_t id)
          : parent(p), control_id(id) {
      }
      void notification(musin::ui::AnalogControlEvent event) override;
    };

    PizzaControls *parent_controls;
    etl::array<musin::ui::AnalogControl, config::NUM_ANALOG_MUX_CONTROLS> mux_controls;
    etl::array<AnalogControlEventHandler, config::NUM_ANALOG_MUX_CONTROLS> control_observers;
    size_t _next_analog_control_to_update_idx = 0;
  };

private:
  // --- Shared Resources ---
  drum::PizzaDisplay &display;
<<<<<<< HEAD
=======
  musin::timing::Sequencer<config::NUM_TRACKS, config::NUM_STEPS_PER_TRACK> &sequencer;
>>>>>>> 628bbe85
  musin::timing::TempoHandler &_tempo_handler_ref;
  drum::DefaultSequencerController &_sequencer_controller_ref;
  drum::SoundRouter &_sound_router_ref;

public:
  KeypadComponent keypad_component;
  DrumpadComponent drumpad_component;
  AnalogControlComponent analog_component;
  PlaybuttonComponent playbutton_component;

<<<<<<< HEAD
=======
  // --- Internal State ---
  uint32_t _clock_tick_counter = 0;       // Counter for LED pulsing when stopped
  float _stopped_highlight_factor = 0.0f; // Brightness factor for LED pulse (0.0-1.0)
>>>>>>> 628bbe85
  musin::hal::DebugUtils::SectionProfiler<4> _profiler;

  enum class ProfileSection {
    KEYPAD_UPDATE,
    DRUMPAD_UPDATE,
    ANALOG_UPDATE,
    PLAYBUTTON_UPDATE
  };

<<<<<<< HEAD
public:
  [[nodiscard]] bool is_running() const;
=======
public:                                  
  [[nodiscard]] bool is_running() const;
  [[nodiscard]] float get_stopped_highlight_factor() const {
    return _stopped_highlight_factor;
  }
>>>>>>> 628bbe85
};

} // namespace drum
#endif // PIZZA_CONTROLS_H<|MERGE_RESOLUTION|>--- conflicted
+++ resolved
@@ -19,22 +19,20 @@
 #include "config.h"
 
 #include "musin/hal/debug_utils.h"
+#include "config.h"
+
+#include "musin/hal/debug_utils.h"
 #include "musin/timing/internal_clock.h"
 
 #include "musin/timing/step_sequencer.h"
 #include "musin/timing/tempo_event.h"
 #include "musin/timing/tempo_handler.h"
-<<<<<<< HEAD
-=======
-// #include "musin/timing/tempo_multiplier.h" // Removed as it's no longer used directly by PizzaControls
->>>>>>> 628bbe85
 #include "sound_router.h"
 
 namespace drum {
 class PizzaDisplay; // Forward declaration
 
 template <size_t NumTracks, size_t NumSteps> class SequencerController;
-<<<<<<< HEAD
 using DefaultSequencerController =
     SequencerController<config::NUM_TRACKS, config::NUM_STEPS_PER_TRACK>;
 
@@ -51,31 +49,12 @@
       musin::timing::TempoHandler &tempo_handler_ref,
       drum::DefaultSequencerController &sequencer_controller_ref,
       drum::SoundRouter &sound_router_ref);
-=======
-using DefaultSequencerController = SequencerController<config::NUM_TRACKS, config::NUM_STEPS_PER_TRACK>;
-
-class PizzaControls
-    : public etl::observer<musin::timing::TempoEvent> {
-public:
-  // Constructor takes essential shared resources and dependencies
-  explicit PizzaControls(drum::PizzaDisplay &display_ref,
-                         musin::timing::Sequencer<config::NUM_TRACKS, config::NUM_STEPS_PER_TRACK> &sequencer_ref,
-                         musin::timing::TempoHandler &tempo_handler_ref,
-                         drum::DefaultSequencerController &sequencer_controller_ref,
-                         drum::SoundRouter &sound_router_ref);
->>>>>>> 628bbe85
 
   PizzaControls(const PizzaControls &) = delete;
   PizzaControls &operator=(const PizzaControls &) = delete;
 
   void init();
   void update();
-<<<<<<< HEAD
-=======
-  void notification(musin::timing::TempoEvent event) override;
-
-  void refresh_sequencer_display();
->>>>>>> 628bbe85
 
   class KeypadComponent {
   public:
@@ -102,24 +81,14 @@
     static constexpr std::array<uint8_t, KEYPAD_TOTAL_KEYS> keypad_cc_map = [] {
       std::array<uint8_t, KEYPAD_TOTAL_KEYS> map{};
       for (size_t i = 0; i < KEYPAD_TOTAL_KEYS; ++i) {
-<<<<<<< HEAD
         map[i] = (i <= config::keypad::MAX_CC_MAPPED_VALUE)
                      ? static_cast<uint8_t>(i)
                      : config::keypad::DEFAULT_CC_UNMAPPED_VALUE;
-=======
-        map[i] = (i <= config::keypad::MAX_CC_MAPPED_VALUE) ? static_cast<uint8_t>(i) : config::keypad::DEFAULT_CC_UNMAPPED_VALUE;
->>>>>>> 628bbe85
       }
       return map;
     }();
     KeypadEventHandler keypad_observer;
   };
-<<<<<<< HEAD
-=======
-
-  // --- Drumpad Component ---
-  // Now observes DrumpadEvents and emits NoteEvents
->>>>>>> 628bbe85
   class DrumpadComponent {
   public:
     explicit DrumpadComponent(PizzaControls *parent_ptr);
@@ -130,11 +99,7 @@
     [[nodiscard]] size_t get_num_drumpads() const {
       return config::NUM_DRUMPADS;
     }
-<<<<<<< HEAD
     // [[nodiscard]] bool is_pad_pressed(uint8_t pad_index) const; // Moved to SequencerController
-=======
-    [[nodiscard]] bool is_pad_pressed(uint8_t pad_index) const;
->>>>>>> 628bbe85
     [[nodiscard]] const musin::ui::Drumpad<musin::hal::AnalogInMux16> &
     get_drumpad(size_t index) const {
       return drumpads[index];
@@ -154,17 +119,9 @@
     void update_drumpads();
 
     PizzaControls *parent_controls;
-<<<<<<< HEAD
     etl::array<musin::hal::AnalogInMux16, config::NUM_DRUMPADS> drumpad_readers;
     etl::array<musin::ui::Drumpad<musin::hal::AnalogInMux16>, config::NUM_DRUMPADS> drumpads;
     // etl::array<bool, config::NUM_DRUMPADS> _pad_pressed_state{}; // Moved to SequencerController
-=======
-    // drum::SoundRouter &_sound_router; // Removed
-    etl::array<musin::hal::AnalogInMux16, config::NUM_DRUMPADS> drumpad_readers;
-    etl::array<musin::ui::Drumpad<musin::hal::AnalogInMux16>, config::NUM_DRUMPADS> drumpads;
-    etl::array<bool, config::NUM_DRUMPADS> _pad_pressed_state{};
-    // _fade_start_time has been moved to PizzaDisplay
->>>>>>> 628bbe85
     etl::array<DrumpadEventHandler, config::NUM_DRUMPADS> drumpad_observers;
     etl::array<musin::ui::RetriggerMode, config::NUM_DRUMPADS> _last_known_retrigger_mode_per_pad{};
   };
@@ -194,6 +151,7 @@
   class AnalogControlComponent {
   public:
     explicit AnalogControlComponent(PizzaControls *parent_ptr);
+    explicit AnalogControlComponent(PizzaControls *parent_ptr);
     void init();
     void update();
 
@@ -204,6 +162,8 @@
 
       constexpr AnalogControlEventHandler(AnalogControlComponent *p, uint16_t id)
           : parent(p), control_id(id) {
+      constexpr AnalogControlEventHandler(AnalogControlComponent *p, uint16_t id)
+          : parent(p), control_id(id) {
       }
       void notification(musin::ui::AnalogControlEvent event) override;
     };
@@ -212,17 +172,17 @@
     etl::array<musin::ui::AnalogControl, config::NUM_ANALOG_MUX_CONTROLS> mux_controls;
     etl::array<AnalogControlEventHandler, config::NUM_ANALOG_MUX_CONTROLS> control_observers;
     size_t _next_analog_control_to_update_idx = 0;
+    etl::array<musin::ui::AnalogControl, config::NUM_ANALOG_MUX_CONTROLS> mux_controls;
+    etl::array<AnalogControlEventHandler, config::NUM_ANALOG_MUX_CONTROLS> control_observers;
+    size_t _next_analog_control_to_update_idx = 0;
   };
 
 private:
   // --- Shared Resources ---
   drum::PizzaDisplay &display;
-<<<<<<< HEAD
-=======
-  musin::timing::Sequencer<config::NUM_TRACKS, config::NUM_STEPS_PER_TRACK> &sequencer;
->>>>>>> 628bbe85
   musin::timing::TempoHandler &_tempo_handler_ref;
   drum::DefaultSequencerController &_sequencer_controller_ref;
+  drum::SoundRouter &_sound_router_ref;
   drum::SoundRouter &_sound_router_ref;
 
 public:
@@ -231,12 +191,6 @@
   AnalogControlComponent analog_component;
   PlaybuttonComponent playbutton_component;
 
-<<<<<<< HEAD
-=======
-  // --- Internal State ---
-  uint32_t _clock_tick_counter = 0;       // Counter for LED pulsing when stopped
-  float _stopped_highlight_factor = 0.0f; // Brightness factor for LED pulse (0.0-1.0)
->>>>>>> 628bbe85
   musin::hal::DebugUtils::SectionProfiler<4> _profiler;
 
   enum class ProfileSection {
@@ -246,16 +200,8 @@
     PLAYBUTTON_UPDATE
   };
 
-<<<<<<< HEAD
 public:
   [[nodiscard]] bool is_running() const;
-=======
-public:                                  
-  [[nodiscard]] bool is_running() const;
-  [[nodiscard]] float get_stopped_highlight_factor() const {
-    return _stopped_highlight_factor;
-  }
->>>>>>> 628bbe85
 };
 
 } // namespace drum
