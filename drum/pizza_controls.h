#ifndef PIZZA_CONTROLS_H
#define PIZZA_CONTROLS_H

#include "drum_pizza_hardware.h"
#include "etl/array.h"
#include "etl/observer.h"
#include "musin/hal/analog_in.h"
#include "musin/ui/analog_control.h"
#include "musin/ui/drumpad.h"
#include "musin/ui/keypad_hc138.h"
#include <array>
#include <cstddef>
#include <cstdint>
#include <optional>

#include "events.h"
#include "pico/time.h"

#include "config.h"
<<<<<<< HEAD
// Note: musin/hal/debug_utils.h is removed as ScopedProfile and SectionProfiler are no longer used
// here.
=======

#include "config.h"

>>>>>>> ebfda969
#include "musin/timing/internal_clock.h"

#include "musin/timing/step_sequencer.h"
#include "musin/timing/tempo_event.h"
#include "musin/timing/tempo_handler.h"
#include "sound_router.h"

namespace drum {
class PizzaDisplay; // Forward declaration

template <size_t NumTracks, size_t NumSteps> class SequencerController;
using DefaultSequencerController =
    SequencerController<config::NUM_TRACKS, config::NUM_STEPS_PER_TRACK>;

class PizzaControls {
  friend class KeypadComponent;
  friend class DrumpadComponent;
  friend class AnalogControlComponent;
  friend class PlaybuttonComponent;

public:
  // Constructor takes essential shared resources and dependencies
  explicit PizzaControls(drum::PizzaDisplay &display_ref,
                         musin::timing::TempoHandler &tempo_handler_ref,
                         drum::DefaultSequencerController &sequencer_controller_ref,
                         drum::SoundRouter &sound_router_ref);

  PizzaControls(const PizzaControls &) = delete;
  PizzaControls &operator=(const PizzaControls &) = delete;

  void init();
  void update();

  class KeypadComponent {
  public:
    explicit KeypadComponent(PizzaControls *parent_ptr);
    void init();
    void update();

  private:
    struct KeypadEventHandler : public etl::observer<musin::ui::KeypadEvent> {
      KeypadComponent *parent;
      const std::array<uint8_t, KEYPAD_TOTAL_KEYS> &cc_map;
      const uint8_t midi_channel;

      constexpr KeypadEventHandler(KeypadComponent *p,
                                   const std::array<uint8_t, KEYPAD_TOTAL_KEYS> &map,
                                   uint8_t channel)
          : parent(p), cc_map(map), midi_channel(channel) {
      }
      void notification(musin::ui::KeypadEvent event) override;
    };

    PizzaControls *parent_controls;
    musin::ui::Keypad_HC138<KEYPAD_ROWS, KEYPAD_COLS> keypad;
    static constexpr std::array<uint8_t, KEYPAD_TOTAL_KEYS> keypad_cc_map = [] {
      std::array<uint8_t, KEYPAD_TOTAL_KEYS> map{};
      for (size_t i = 0; i < KEYPAD_TOTAL_KEYS; ++i) {
        map[i] = (i <= config::keypad::MAX_CC_MAPPED_VALUE)
                     ? static_cast<uint8_t>(i)
                     : config::keypad::DEFAULT_CC_UNMAPPED_VALUE;
      }
      return map;
    }();
    KeypadEventHandler keypad_observer;
  };
  class DrumpadComponent {
  public:
    explicit DrumpadComponent(PizzaControls *parent_ptr);
    void init();
    void update();
    void select_note_for_pad(uint8_t pad_index, int8_t offset);
    uint8_t get_note_for_pad(uint8_t pad_index) const;
    [[nodiscard]] size_t get_num_drumpads() const {
      return config::NUM_DRUMPADS;
    }
    // [[nodiscard]] bool is_pad_pressed(uint8_t pad_index) const; // Moved to SequencerController
    [[nodiscard]] const musin::ui::Drumpad<musin::hal::AnalogInMux16> &
    get_drumpad(size_t index) const {
      return drumpads[index];
    }

  private:
    struct DrumpadEventHandler : public etl::observer<musin::ui::DrumpadEvent> {
      DrumpadComponent *parent;
      const uint8_t pad_index;

      constexpr DrumpadEventHandler(DrumpadComponent *p, uint8_t index)
          : parent(p), pad_index(index) {
      }
      void notification(musin::ui::DrumpadEvent event) override;
    };

    void update_drumpads();

    PizzaControls *parent_controls;
    etl::array<musin::hal::AnalogInMux16, config::NUM_DRUMPADS> drumpad_readers;
    etl::array<musin::ui::Drumpad<musin::hal::AnalogInMux16>, config::NUM_DRUMPADS> drumpads;
    // etl::array<bool, config::NUM_DRUMPADS> _pad_pressed_state{}; // Moved to SequencerController
    etl::array<DrumpadEventHandler, config::NUM_DRUMPADS> drumpad_observers;
    etl::array<musin::ui::RetriggerMode, config::NUM_DRUMPADS> _last_known_retrigger_mode_per_pad{};
  };

  class PlaybuttonComponent {
  public:
    explicit PlaybuttonComponent(PizzaControls *parent_ptr);
    void init();
    void update();

  private:
    struct PlaybuttonEventHandler : public etl::observer<musin::ui::DrumpadEvent> {
      PlaybuttonComponent *parent;

      constexpr PlaybuttonEventHandler(PlaybuttonComponent *p) : parent(p) {
      }
      void notification(musin::ui::DrumpadEvent event) override;
    };

    void update_playbutton();
    PizzaControls *parent_controls;
    musin::hal::AnalogInMux16 playbutton_reader;
    musin::ui::Drumpad<musin::hal::AnalogInMux16> playbutton;
    PlaybuttonEventHandler playbutton_observer;
  };

  class AnalogControlComponent {
  public:
    explicit AnalogControlComponent(PizzaControls *parent_ptr);
    void init();
    void update();

  private:
    struct AnalogControlEventHandler : public etl::observer<musin::ui::AnalogControlEvent> {
      AnalogControlComponent *parent;
      const uint16_t control_id;

      constexpr AnalogControlEventHandler(AnalogControlComponent *p, uint16_t id)
          : parent(p), control_id(id) {
      }
      void notification(musin::ui::AnalogControlEvent event) override;
    };

    PizzaControls *parent_controls;
    etl::array<musin::ui::AnalogControl, config::NUM_ANALOG_MUX_CONTROLS> mux_controls;
    etl::array<AnalogControlEventHandler, config::NUM_ANALOG_MUX_CONTROLS> control_observers;
    size_t _next_analog_control_to_update_idx = 0;
  };

private:
  // --- Shared Resources ---
  drum::PizzaDisplay &display;
  musin::timing::TempoHandler &_tempo_handler_ref;
  drum::DefaultSequencerController &_sequencer_controller_ref;
  drum::SoundRouter &_sound_router_ref;

public:
  KeypadComponent keypad_component;
  DrumpadComponent drumpad_component;
  AnalogControlComponent analog_component;
  PlaybuttonComponent playbutton_component;

public:
  [[nodiscard]] bool is_running() const;
};

} // namespace drum
#endif // PIZZA_CONTROLS_H<|MERGE_RESOLUTION|>--- conflicted
+++ resolved
@@ -17,14 +17,9 @@
 #include "pico/time.h"
 
 #include "config.h"
-<<<<<<< HEAD
-// Note: musin/hal/debug_utils.h is removed as ScopedProfile and SectionProfiler are no longer used
-// here.
-=======
 
 #include "config.h"
 
->>>>>>> ebfda969
 #include "musin/timing/internal_clock.h"
 
 #include "musin/timing/step_sequencer.h"
