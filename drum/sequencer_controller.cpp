#include "sequencer_controller.h"
#include "config.h"
#include "events.h"
#include "pico/time.h"
#include "pizza_controls.h" // For config constants
#include <algorithm>
#include <cmath>
#include <cstdio>

namespace drum {

template <size_t NumTracks, size_t NumSteps>
SequencerController<NumTracks, NumSteps>::SequencerController(
    musin::timing::TempoHandler &tempo_handler_ref)
    : /* sequencer_ is default-initialized */ current_step_counter{0}, last_played_note_per_track{},
      _just_played_step_per_track{}, tempo_source(tempo_handler_ref), _running(false),
      _step_is_due{false}, swing_percent_(50), swing_delays_odd_steps_(false),
      high_res_tick_counter_{0}, next_trigger_tick_target_{0}, random_active_(false),
      random_probability_(drum::config::drumpad::RANDOM_PROBABILITY_DEFAULT),
      random_track_offsets_{}, _active_note_per_track{}, _pad_pressed_state{},
      _retrigger_mode_per_track{}, _retrigger_target_tick_per_track{} {

  for (size_t track_idx = 0; track_idx < NumTracks; ++track_idx) {
    if (track_idx < config::track_note_ranges.size() &&
        !config::track_note_ranges[track_idx].empty()) {
      _active_note_per_track[track_idx] = config::track_note_ranges[track_idx][0];
    }
  }

  for (size_t track_idx = 0; track_idx < NumTracks; ++track_idx) {
    uint8_t initial_note = _active_note_per_track[track_idx];
    auto &track = sequencer_.get_track(track_idx);
    for (size_t step_idx = 0; step_idx < NumSteps; ++step_idx) {
      auto &step = track.get_step(step_idx);
      step.note = initial_note;
      step.velocity = drum::config::keypad::DEFAULT_STEP_VELOCITY;
    }
  }

  calculate_timing_params();
  srand(time_us_32());

  // Initialize last played step to nullopt, as no step has been played yet.
  _just_played_step_per_track.fill(std::nullopt);
  _pad_pressed_state.fill(false);
}

template <size_t NumTracks, size_t NumSteps>
SequencerController<NumTracks, NumSteps>::~SequencerController() {
  if (_running) {
    tempo_source.remove_observer(*this);
  }
}

template <size_t NumTracks, size_t NumSteps>
size_t SequencerController<NumTracks, NumSteps>::calculate_base_step_index() const {
  const size_t num_steps = sequencer_.get_num_steps();
  if (num_steps == 0)
    return 0;

  if (repeat_active_ && repeat_length_ > 0) {
    uint64_t steps_since_activation = current_step_counter - repeat_activation_step_counter_;
    uint64_t loop_position = steps_since_activation % repeat_length_;
    return (repeat_activation_step_index_ + loop_position) % num_steps;
  } else {
    return current_step_counter % num_steps;
  }
}

template <size_t NumTracks, size_t NumSteps>
void SequencerController<NumTracks, NumSteps>::process_track_step(size_t track_idx,
                                                                  size_t step_index_to_play) {
  const size_t num_steps = sequencer_.get_num_steps();
  uint8_t track_index_u8 = static_cast<uint8_t>(track_idx);

  // Emit Note Off event if a note was previously playing on this track
  if (last_played_note_per_track[track_idx].has_value()) {
    drum::Events::NoteEvent note_off_event{.track_index = track_index_u8,
                                           .note = last_played_note_per_track[track_idx].value(),
                                           .velocity = 0};
    this->notify_observers(note_off_event);
    last_played_note_per_track[track_idx] = std::nullopt;
  }

  const int effective_step_with_fixed_offset = static_cast<int>(step_index_to_play);
  const size_t wrapped_step =
      (num_steps > 0)
          ? ((effective_step_with_fixed_offset % static_cast<int>(num_steps) + num_steps) %
             num_steps)
          : 0;

  const musin::timing::Step &step = sequencer_.get_track(track_idx).get_step(wrapped_step);
  bool actually_enabled = step.enabled;

  if (random_active_) {
    // Only apply probability flip if random is active
    const bool flip_step = (rand() % 100) <= random_probability_;
    actually_enabled = flip_step ? !step.enabled : step.enabled;
  }

  if (actually_enabled && step.note.has_value() && step.velocity.has_value() &&
      step.velocity.value() > 0) {
    drum::Events::NoteEvent note_on_event{.track_index = track_index_u8,
                                          .note = step.note.value(),
                                          .velocity = step.velocity.value()};
    this->notify_observers(note_on_event);
    last_played_note_per_track[track_idx] = step.note.value();
  }
}

template <size_t NumTracks, size_t NumSteps>
uint32_t SequencerController<NumTracks, NumSteps>::calculate_next_trigger_interval() const {
  uint32_t total_ticks_for_two_steps = 2 * high_res_ticks_per_step_;
  if (total_ticks_for_two_steps == 0)
    return 1;

  uint32_t duration1 = (total_ticks_for_two_steps * swing_percent_) / 100;
  duration1 = std::max(uint32_t{1}, duration1);

  uint32_t duration2 = total_ticks_for_two_steps - duration1;
  if (duration1 >= total_ticks_for_two_steps) {
    duration2 = 1;
    duration1 = total_ticks_for_two_steps > 0 ? total_ticks_for_two_steps - 1 : 0;
  } else {
    duration2 = std::max(uint32_t{1}, duration2);
  }

  while (duration1 + duration2 > total_ticks_for_two_steps && total_ticks_for_two_steps > 0) {
    if (duration1 > 1)
      duration1--;
    else if (duration2 > 1)
      duration2--;
    else
      break;
  }

  bool current_step_is_odd = (current_step_counter % 2) != 0;
  uint32_t interval;

  if (swing_delays_odd_steps_) {
    interval = current_step_is_odd ? duration1 : duration2;
  } else {
    interval = current_step_is_odd ? duration2 : duration1;
  }

  return std::max(uint32_t{1}, interval);
}

template <size_t NumTracks, size_t NumSteps>
void SequencerController<NumTracks, NumSteps>::calculate_timing_params() {
  if constexpr (SEQUENCER_RESOLUTION > 0) {
    uint8_t steps_per_eight = SEQUENCER_RESOLUTION / 8;
    if (steps_per_eight > 0) {
      high_res_ticks_per_step_ = CLOCK_PPQN / steps_per_eight;
    } else {
      high_res_ticks_per_step_ = CLOCK_PPQN;
    }
  } else {
    high_res_ticks_per_step_ = 24;
  }
  high_res_ticks_per_step_ = std::max(uint32_t{1}, high_res_ticks_per_step_);
}

template <size_t NumTracks, size_t NumSteps>
void SequencerController<NumTracks, NumSteps>::set_swing_percent(uint8_t percent) {
  swing_percent_ = std::clamp(percent, static_cast<uint8_t>(50), static_cast<uint8_t>(67));
}

template <size_t NumTracks, size_t NumSteps>
void SequencerController<NumTracks, NumSteps>::set_swing_target(bool delay_odd) {
  swing_delays_odd_steps_ = delay_odd;
}

template <size_t NumTracks, size_t NumSteps>
void SequencerController<NumTracks, NumSteps>::reset() {
  for (size_t track_idx = 0; track_idx < last_played_note_per_track.size(); ++track_idx) {
    if (last_played_note_per_track[track_idx].has_value()) {
      drum::Events::NoteEvent note_off_event{.track_index = static_cast<uint8_t>(track_idx),
                                             .note = last_played_note_per_track[track_idx].value(),
                                             .velocity = 0};
      this->notify_observers(note_off_event);
      last_played_note_per_track[track_idx] = std::nullopt;
    }
  }
  current_step_counter = 0;
  high_res_tick_counter_ = 0;

  _just_played_step_per_track.fill(std::nullopt);

  deactivate_repeat();
  deactivate_random();
  for (size_t i = 0; i < NumTracks; ++i) {
    deactivate_play_on_every_step(static_cast<uint8_t>(i));
  }

  uint32_t first_interval = calculate_next_trigger_interval();
  next_trigger_tick_target_ = first_interval;
}

template <size_t NumTracks, size_t NumSteps>
void SequencerController<NumTracks, NumSteps>::start() {
  if (_running) {
    return;
  }

  _just_played_step_per_track.fill(std::nullopt);

  tempo_source.add_observer(*this);
  tempo_source.set_playback_state(musin::timing::PlaybackState::PLAYING);

  _running = true;
}

template <size_t NumTracks, size_t NumSteps> void SequencerController<NumTracks, NumSteps>::stop() {
  if (!_running) {
    return;
  }
  tempo_source.set_playback_state(musin::timing::PlaybackState::STOPPED);
  tempo_source.remove_observer(*this);
  _running = false;

  for (size_t track_idx = 0; track_idx < last_played_note_per_track.size(); ++track_idx) {
    if (last_played_note_per_track[track_idx].has_value()) {
      drum::Events::NoteEvent note_off_event{.track_index = static_cast<uint8_t>(track_idx),
                                             .note = last_played_note_per_track[track_idx].value(),
                                             .velocity = 0};
      this->notify_observers(note_off_event);
    }
  }
  for (size_t i = 0; i < NumTracks; ++i) {
    deactivate_play_on_every_step(static_cast<uint8_t>(i));
  }
}

template <size_t NumTracks, size_t NumSteps>
void SequencerController<NumTracks, NumSteps>::notification(
    [[maybe_unused]] musin::timing::TempoEvent event) {
  if (!_running) {
    return;
  }

  high_res_tick_counter_++;

  // Process per-tick retrigger logic for swing-aware double mode
  for (size_t track_idx = 0; track_idx < NumTracks; ++track_idx) {
    if (_retrigger_target_tick_per_track[track_idx].has_value() &&
        high_res_tick_counter_ >= _retrigger_target_tick_per_track[track_idx].value()) {

      uint8_t note_to_play = get_active_note_for_track(static_cast<uint8_t>(track_idx));
      trigger_note_on(static_cast<uint8_t>(track_idx), note_to_play,
                      drum::config::drumpad::RETRIGGER_VELOCITY);

      // Invalidate the target to prevent re-firing
      _retrigger_target_tick_per_track[track_idx] = std::nullopt;
    }
  }

  if (high_res_tick_counter_ >= next_trigger_tick_target_) {
<<<<<<< HEAD
    _just_played_step_per_track.fill(std::nullopt);

    size_t base_step_index = calculate_base_step_index();

    size_t num_tracks = sequencer_.get_num_tracks();
    size_t num_steps = sequencer_.get_num_steps();

    for (size_t track_idx = 0; track_idx < num_tracks; ++track_idx) {
      size_t step_index_to_play_for_track = base_step_index;

      if (random_active_ && num_steps > 0) {
        int max_offset = num_steps / 2;
        random_track_offsets_[track_idx] = (rand() % (max_offset * 2 + 1)) - max_offset;
        step_index_to_play_for_track =
            (base_step_index + random_track_offsets_[track_idx] + num_steps) % num_steps;
      }
      _just_played_step_per_track[track_idx] = step_index_to_play_for_track;
      process_track_step(track_idx, step_index_to_play_for_track);

      // Handle the first retrigger note for the main step event
      if (_retrigger_mode_per_track[track_idx] > 0) {
        uint8_t note_to_play = get_active_note_for_track(static_cast<uint8_t>(track_idx));
        trigger_note_on(static_cast<uint8_t>(track_idx), note_to_play,
                        drum::config::drumpad::RETRIGGER_VELOCITY);
      }
    }

=======
    _step_is_due = true;
>>>>>>> 444182e5
    uint32_t interval_to_next_trigger = calculate_next_trigger_interval();

    // Set up swing-aware retrigger targets for the step that is about to start
    for (size_t track_idx = 0; track_idx < num_tracks; ++track_idx) {
      // Retriggering only applies to "double" mode
      if (_retrigger_mode_per_track[track_idx] == 2) {
        // A "long" or on-beat step is one whose duration is not shortened by swing.
        // We only add a retrigger to these steps.
        bool is_eligible_for_retrigger = interval_to_next_trigger >= high_res_ticks_per_step_;
        if (is_eligible_for_retrigger) {
          uint64_t retrigger_offset = interval_to_next_trigger / 2;
          _retrigger_target_tick_per_track[track_idx] = high_res_tick_counter_ + retrigger_offset;
        } else {
          // It's a short (swung) step, so no retrigger. Clear any previous target.
          _retrigger_target_tick_per_track[track_idx] = std::nullopt;
        }
      } else {
        // Mode is not double, so ensure no target is set
        _retrigger_target_tick_per_track[track_idx] = std::nullopt;
      }
    }

    next_trigger_tick_target_ += interval_to_next_trigger;
    current_step_counter++;
  }
}

template <size_t NumTracks, size_t NumSteps>
[[nodiscard]] uint32_t SequencerController<NumTracks, NumSteps>::get_current_step() const noexcept {
  const size_t num_steps = sequencer_.get_num_steps();
  if (num_steps == 0)
    return 0;
  return current_step_counter % num_steps;
}

template <size_t NumTracks, size_t NumSteps>
[[nodiscard]] std::optional<size_t>
SequencerController<NumTracks, NumSteps>::get_last_played_step_for_track(size_t track_idx) const {
  if ((track_idx < NumTracks)) {
    return _just_played_step_per_track[track_idx];
  }
  return std::nullopt;
}

template <size_t NumTracks, size_t NumSteps>
[[nodiscard]] bool SequencerController<NumTracks, NumSteps>::is_running() const {
  return _running;
}

template <size_t NumTracks, size_t NumSteps>
void SequencerController<NumTracks, NumSteps>::activate_repeat(uint32_t length) {
  if (_running && !repeat_active_) {
    repeat_active_ = true;
    repeat_length_ = std::max(uint32_t{1}, length);
    const size_t num_steps = sequencer_.get_num_steps();
    repeat_activation_step_index_ = (num_steps > 0) ? (current_step_counter % num_steps) : 0;
    repeat_activation_step_counter_ = current_step_counter;
  }
}

template <size_t NumTracks, size_t NumSteps>
void SequencerController<NumTracks, NumSteps>::deactivate_repeat() {
  if (repeat_active_) {
    repeat_active_ = false;
    repeat_length_ = 0;
  }
}

template <size_t NumTracks, size_t NumSteps>
void SequencerController<NumTracks, NumSteps>::set_repeat_length(uint32_t length) {
  if (repeat_active_) {
    uint32_t new_length = std::max(uint32_t{1}, length);
    if (new_length != repeat_length_) {
      repeat_length_ = new_length;
    }
  }
}

template <size_t NumTracks, size_t NumSteps>
[[nodiscard]] bool SequencerController<NumTracks, NumSteps>::is_repeat_active() const {
  return repeat_active_;
}

template <size_t NumTracks, size_t NumSteps>
void SequencerController<NumTracks, NumSteps>::activate_random() {
  if (_running && !random_active_) {
    random_active_ = true;
    random_track_offsets_ = {};
  }
}

template <size_t NumTracks, size_t NumSteps>
void SequencerController<NumTracks, NumSteps>::deactivate_random() {
  if (random_active_) {
    random_active_ = false;
  }
}

template <size_t NumTracks, size_t NumSteps>
[[nodiscard]] bool SequencerController<NumTracks, NumSteps>::is_random_active() const {
  return random_active_;
}

template <size_t NumTracks, size_t NumSteps>
void SequencerController<NumTracks, NumSteps>::set_random_probability(uint8_t percent) {
  random_probability_ = std::clamp(percent, static_cast<uint8_t>(0), static_cast<uint8_t>(100));
}

template <size_t NumTracks, size_t NumSteps>
void SequencerController<NumTracks, NumSteps>::set_intended_repeat_state(
    std::optional<uint32_t> intended_length) {
  bool should_be_active = intended_length.has_value();
  bool was_active = is_repeat_active();

  if (should_be_active && !was_active) {
    activate_repeat(intended_length.value());
  } else if (!should_be_active && was_active) {
    deactivate_repeat();
  } else if (should_be_active && was_active) {
    set_repeat_length(intended_length.value());
  }
}

template <size_t NumTracks, size_t NumSteps>
[[nodiscard]] uint32_t
SequencerController<NumTracks, NumSteps>::get_ticks_per_musical_step() const noexcept {
  return high_res_ticks_per_step_;
}

template <size_t NumTracks, size_t NumSteps>
void SequencerController<NumTracks, NumSteps>::toggle() {
  if (is_running()) {
    stop();
  } else {
    start();
  }
}

template <size_t NumTracks, size_t NumSteps>
void SequencerController<NumTracks, NumSteps>::notification(
    drum::Events::SysExTransferStateChangeEvent event) {
  if (event.is_active) {
    stop();
  }
}

template <size_t NumTracks, size_t NumSteps>
void SequencerController<NumTracks, NumSteps>::trigger_note_on(uint8_t track_index, uint8_t note,
                                                               uint8_t velocity) {
  // Ensure any previously playing note on this track is turned off first
  if (last_played_note_per_track[track_index].has_value()) {
    if (last_played_note_per_track[track_index].value() !=
        note) { // Only send note off if it's a different note
      drum::Events::NoteEvent note_off_event{.track_index = track_index,
                                             .note =
                                                 last_played_note_per_track[track_index].value(),
                                             .velocity = 0};
      this->notify_observers(note_off_event);
    }
  }

  drum::Events::NoteEvent note_on_event{
      .track_index = track_index, .note = note, .velocity = velocity};
  this->notify_observers(note_on_event);
  last_played_note_per_track[track_index] = note;
}

template <size_t NumTracks, size_t NumSteps>
void SequencerController<NumTracks, NumSteps>::trigger_note_off(uint8_t track_index, uint8_t note) {
  // Only send note off if this note was the one playing
  if (last_played_note_per_track[track_index].has_value() &&
      last_played_note_per_track[track_index].value() == note) {
    drum::Events::NoteEvent note_off_event{.track_index = track_index, .note = note, .velocity = 0};
    this->notify_observers(note_off_event);
    last_played_note_per_track[track_index] = std::nullopt;
  }
}

template <size_t NumTracks, size_t NumSteps>
void SequencerController<NumTracks, NumSteps>::set_active_note_for_track(uint8_t track_index,
                                                                         uint8_t note) {
  if (track_index < NumTracks) {
    _active_note_per_track[track_index] = note;
  }
  // else: track_index is out of bounds, do nothing or log an error.
  // For now, we silently ignore out-of-bounds access to prevent crashes.
}

template <size_t NumTracks, size_t NumSteps>
uint8_t
SequencerController<NumTracks, NumSteps>::get_active_note_for_track(uint8_t track_index) const {
  if (track_index < NumTracks) {
    return _active_note_per_track[track_index];
  }
  // track_index is out of bounds. Return a default/safe value.
  // 0 is a common default for MIDI notes, though often unassigned.
  return 0;
}

template <size_t NumTracks, size_t NumSteps>
void SequencerController<NumTracks, NumSteps>::set_pad_pressed_state(uint8_t track_index,
                                                                     bool is_pressed) {
  if (track_index < NumTracks) {
    _pad_pressed_state[track_index] = is_pressed;
  }
}

template <size_t NumTracks, size_t NumSteps>
bool SequencerController<NumTracks, NumSteps>::is_pad_pressed(uint8_t track_index) const {
  if (track_index < NumTracks) {
    return _pad_pressed_state[track_index];
  }
  return false;
}

template <size_t NumTracks, size_t NumSteps>
uint8_t
SequencerController<NumTracks, NumSteps>::get_retrigger_mode_for_track(uint8_t track_index) const {
  if (track_index < NumTracks) {
    return _retrigger_mode_per_track[track_index];
  }
  return 0;
}

template <size_t NumTracks, size_t NumSteps>
void SequencerController<NumTracks, NumSteps>::activate_play_on_every_step(uint8_t track_index,
                                                                           uint8_t mode) {
  if (track_index < NumTracks && (mode == 1 || mode == 2)) {
    _retrigger_mode_per_track[track_index] = mode;
    _retrigger_target_tick_per_track[track_index] = std::nullopt;
  }
}

template <size_t NumTracks, size_t NumSteps>
void SequencerController<NumTracks, NumSteps>::deactivate_play_on_every_step(uint8_t track_index) {
  if (track_index < NumTracks) {
    _retrigger_mode_per_track[track_index] = 0;
    _retrigger_target_tick_per_track[track_index] = std::nullopt;
  }
}

template <size_t NumTracks, size_t NumSteps>
void SequencerController<NumTracks, NumSteps>::update() {
  if (!_step_is_due) {
    return;
  }
  _step_is_due = false;

  _just_played_step_per_track.fill(std::nullopt);

  size_t base_step_index = calculate_base_step_index();

  size_t num_tracks = sequencer_.get_num_tracks();
  size_t num_steps = sequencer_.get_num_steps();

  for (size_t track_idx = 0; track_idx < num_tracks; ++track_idx) {
    size_t step_index_to_play_for_track = base_step_index;

    if (random_active_ && num_steps > 0) {
      int max_offset = num_steps / 2;
      random_track_offsets_[track_idx] = (rand() % (max_offset * 2 + 1)) - max_offset;
      step_index_to_play_for_track =
          (base_step_index + random_track_offsets_[track_idx] + num_steps) % num_steps;
    }
    _just_played_step_per_track[track_idx] = step_index_to_play_for_track;
    process_track_step(track_idx, step_index_to_play_for_track);

    // Handle the first retrigger note for the main step event
    if (_retrigger_mode_per_track[track_idx] > 0) {
      uint8_t note_to_play = get_active_note_for_track(static_cast<uint8_t>(track_idx));
      trigger_note_on(static_cast<uint8_t>(track_idx), note_to_play,
                      drum::config::drumpad::RETRIGGER_VELOCITY);
    }
    // Reset retrigger progress for this track as a new main step has occurred
    _retrigger_progress_ticks_per_track[track_idx] = 0;
  }
}

// Explicit template instantiation for 4 tracks, 8 steps
template class SequencerController<4, 8>;

} // namespace drum<|MERGE_RESOLUTION|>--- conflicted
+++ resolved
@@ -246,9 +246,7 @@
     if (_retrigger_target_tick_per_track[track_idx].has_value() &&
         high_res_tick_counter_ >= _retrigger_target_tick_per_track[track_idx].value()) {
 
-      uint8_t note_to_play = get_active_note_for_track(static_cast<uint8_t>(track_idx));
-      trigger_note_on(static_cast<uint8_t>(track_idx), note_to_play,
-                      drum::config::drumpad::RETRIGGER_VELOCITY);
+      _retrigger_due_mask |= (1 << track_idx);
 
       // Invalidate the target to prevent re-firing
       _retrigger_target_tick_per_track[track_idx] = std::nullopt;
@@ -256,41 +254,11 @@
   }
 
   if (high_res_tick_counter_ >= next_trigger_tick_target_) {
-<<<<<<< HEAD
-    _just_played_step_per_track.fill(std::nullopt);
-
-    size_t base_step_index = calculate_base_step_index();
-
-    size_t num_tracks = sequencer_.get_num_tracks();
-    size_t num_steps = sequencer_.get_num_steps();
-
-    for (size_t track_idx = 0; track_idx < num_tracks; ++track_idx) {
-      size_t step_index_to_play_for_track = base_step_index;
-
-      if (random_active_ && num_steps > 0) {
-        int max_offset = num_steps / 2;
-        random_track_offsets_[track_idx] = (rand() % (max_offset * 2 + 1)) - max_offset;
-        step_index_to_play_for_track =
-            (base_step_index + random_track_offsets_[track_idx] + num_steps) % num_steps;
-      }
-      _just_played_step_per_track[track_idx] = step_index_to_play_for_track;
-      process_track_step(track_idx, step_index_to_play_for_track);
-
-      // Handle the first retrigger note for the main step event
-      if (_retrigger_mode_per_track[track_idx] > 0) {
-        uint8_t note_to_play = get_active_note_for_track(static_cast<uint8_t>(track_idx));
-        trigger_note_on(static_cast<uint8_t>(track_idx), note_to_play,
-                        drum::config::drumpad::RETRIGGER_VELOCITY);
-      }
-    }
-
-=======
     _step_is_due = true;
->>>>>>> 444182e5
     uint32_t interval_to_next_trigger = calculate_next_trigger_interval();
 
     // Set up swing-aware retrigger targets for the step that is about to start
-    for (size_t track_idx = 0; track_idx < num_tracks; ++track_idx) {
+    for (size_t track_idx = 0; track_idx < NumTracks; ++track_idx) {
       // Retriggering only applies to "double" mode
       if (_retrigger_mode_per_track[track_idx] == 2) {
         // A "long" or on-beat step is one whose duration is not shortened by swing.
@@ -530,6 +498,17 @@
 
 template <size_t NumTracks, size_t NumSteps>
 void SequencerController<NumTracks, NumSteps>::update() {
+  if (_retrigger_due_mask > 0) {
+    for (size_t track_idx = 0; track_idx < NumTracks; ++track_idx) {
+      if ((_retrigger_due_mask >> track_idx) & 1) {
+        uint8_t note_to_play = get_active_note_for_track(static_cast<uint8_t>(track_idx));
+        trigger_note_on(static_cast<uint8_t>(track_idx), note_to_play,
+                        drum::config::drumpad::RETRIGGER_VELOCITY);
+      }
+    }
+    _retrigger_due_mask = 0;
+  }
+
   if (!_step_is_due) {
     return;
   }
@@ -560,8 +539,6 @@
       trigger_note_on(static_cast<uint8_t>(track_idx), note_to_play,
                       drum::config::drumpad::RETRIGGER_VELOCITY);
     }
-    // Reset retrigger progress for this track as a new main step has occurred
-    _retrigger_progress_ticks_per_track[track_idx] = 0;
   }
 }
 
