#include "etl/array.h"
#include <cstdint>
#include <stdio.h>

#include "musin/audio/audio_output.h"
/*
#include "musin/audio/crusher.h"
#include "musin/audio/filter.h"
*/
#include "musin/audio/memory_reader.h"
#include "musin/audio/mixer.h"
#include "musin/audio/sound.h"

#include "support/all_samples.h"

struct MemorySound {
  constexpr MemorySound(const size_t sample_index)
      : sample_index(sample_index),
        reader(all_samples[sample_index].data, all_samples[sample_index].length),
        sound(Sound(reader)) {
  }

  void next_sample() {
    sample_index = (sample_index + 4) % all_samples.size();
    reader.set_source(all_samples[sample_index].data, all_samples[sample_index].length);
  }

  size_t sample_index;
  MemorySampleReader reader;
  Sound sound;
};

static const int SOUND_COUNT = 4;
MemorySound sounds[SOUND_COUNT] = {MemorySound(0), MemorySound(1), MemorySound(2), MemorySound(3)};
const etl::array<BufferSource *, 4> sources = {&sounds[0].sound, &sounds[1].sound, &sounds[2].sound,
                                               &sounds[3].sound};

AudioMixer mixer(sources);
/*
Crusher crusher(mixer);
Lowpass lowpass(crusher);
*/

BufferSource &output_source = mixer;

int main() {
  stdio_init_all();
  sleep_ms(1000);
  printf("Startup!\n");

  AudioOutput::init();

  uint32_t last_ms = to_ms_since_boot(get_absolute_time());
  uint32_t accum_ms = last_ms;

  auto sound_index = 0;
  auto freq_index = 0;
  auto crush_index = 0;

  const std::array freqs{200.0f, 500.0f, 700.0f, 1200.0f, 2000.0f, 5000.0f, 10000.0f, 20000.0f};
  const std::array crush_rates{2489.0f, 44100.0f}; // Also make 44100 a float
  float pitch = 0.3;

  // lowpass.filter.resonance(3.0f);

  AudioOutput::volume(0.7);
  printf("Entering main loop\n");
  while (true) {
    const auto now = to_ms_since_boot(get_absolute_time());
    const auto diff_ms = now - last_ms;
    last_ms = now;
    accum_ms += diff_ms;

    mixer.gain(0, 0.9);
    mixer.gain(1, 0.8);
    mixer.gain(2, 0.85);
    mixer.gain(3, 0.7);

    if (!AudioOutput::update(output_source)) {
      if (accum_ms > 300) {
        accum_ms = 0;
<<<<<<< HEAD

=======
>>>>>>> 62fbdf12

        MemorySound &sound = sounds[sound_index];
        if (!sound.reader.has_data()) {
<<<<<<< HEAD
          printf("Playing sound\n");
=======
          printf("Playing sound, pitch: %f\n", pitch);
>>>>>>> 62fbdf12
          sound.next_sample();
          sound.sound.play(pitch);
        }

        sound_index = (sound_index + 1) % SOUND_COUNT;

        if (sound_index == 0) {
          pitch += 0.1f;
          if (pitch > 2) {
            pitch = 0.3;
          }

          freq_index = (freq_index + 1) % freqs.size();
          crush_index = (crush_index + 1) % crush_rates.size();

          const auto freq = freqs[freq_index];
          const auto crush = crush_rates[crush_index];

          printf("freq: %f, crush: %f\n", freq, crush);
          // lowpass.filter.frequency(freq);
          // crusher.sampleRate(crush);
        }
      }
    }
  }

  return 0;
}<|MERGE_RESOLUTION|>--- conflicted
+++ resolved
@@ -79,18 +79,9 @@
     if (!AudioOutput::update(output_source)) {
       if (accum_ms > 300) {
         accum_ms = 0;
-<<<<<<< HEAD
-
-=======
->>>>>>> 62fbdf12
-
+   
         MemorySound &sound = sounds[sound_index];
         if (!sound.reader.has_data()) {
-<<<<<<< HEAD
-          printf("Playing sound\n");
-=======
-          printf("Playing sound, pitch: %f\n", pitch);
->>>>>>> 62fbdf12
           sound.next_sample();
           sound.sound.play(pitch);
         }
