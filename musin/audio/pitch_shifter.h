--- conflicted
+++ resolved
@@ -6,13 +6,9 @@
 #include <stdint.h>
 
 struct PitchShifter : SampleReader {
-<<<<<<< HEAD
-  PitchShifter(SampleReader &reader) : speed(1), sample_reader(reader), buffered_reader(reader) {
-=======
 
   constexpr PitchShifter(SampleReader &reader)
       : speed(1), sample_reader(reader), buffered_reader(reader) {
->>>>>>> 0b25f878
   }
 
   constexpr static int16_t quad_interpolate(const int16_t d1, const int16_t d2, const int16_t d3,
