#ifndef MUSIN_HAL_DEBUG_UTILS_H_
#define MUSIN_HAL_DEBUG_UTILS_H_

extern "C" {
#include "pico/time.h"
}
#include "etl/array.h"
#include "etl/string.h"
#include <cstdint>
#include <cstdio>

<<<<<<< HEAD
// #define ENABLE_PROFILING

=======
>>>>>>> 4dc45f05
namespace musin::hal {
namespace DebugUtils {
#ifdef ENABLE_PROFILING

/**
 * @brief Measures and reports the average execution time of registered code sections.
 *
 * When ENABLE_PROFILING is defined, this class collects timing data for different
 * code sections identified by an index. It periodically prints a report to the
 * console showing the average execution time and call count for each section.
 * If ENABLE_PROFILING is not defined, this class compiles to empty stubs,
 * incurring no runtime overhead.
 *
 * @tparam MaxSections The maximum number of code sections that can be profiled.
 */
template <size_t MaxSections>
class SectionProfiler {
  struct ProfiledSection {
    const char* name = nullptr;
    uint64_t accumulated_time_us = 0;
    uint32_t call_count = 0;
  };

public:
  explicit SectionProfiler(uint32_t print_interval_ms = 2000)
      : _print_interval_us(static_cast<uint64_t>(print_interval_ms) * 1000),
        _current_section_count(0) {
    _last_print_time = get_absolute_time();
  }

  size_t add_section(const char* name) {
    if (_current_section_count < MaxSections) {
      _sections[_current_section_count].name = name;
      _sections[_current_section_count].accumulated_time_us = 0;
      _sections[_current_section_count].call_count = 0;
      return _current_section_count++;
    }
    printf("Error: Exceeded maximum number of profiled sections (%u)\n", MaxSections);
    return MaxSections;
  }

  void record_duration(size_t index, uint64_t duration_us) {
    if (index < _current_section_count) {
      _sections[index].accumulated_time_us += duration_us;
      _sections[index].call_count++;
    }
  }

  void check_and_print_report() {
    absolute_time_t current_time = get_absolute_time();
    if (static_cast<uint64_t>(absolute_time_diff_us(_last_print_time, current_time)) >=
        _print_interval_us) {
      print_report();
      _last_print_time = current_time;
    }
  }

private:
  void print_report() {
    printf("--- Profiling Report ---\n");
    for (size_t i = 0; i < _current_section_count; ++i) {
      if (_sections[i].call_count > 0) {
        uint64_t avg_time_us = _sections[i].accumulated_time_us / _sections[i].call_count;
        printf("Section '%s': Avg %llu us (%lu calls)\n",
               _sections[i].name ? _sections[i].name : "Unnamed", avg_time_us,
               _sections[i].call_count);
      } else {
        printf("Section '%s': (No calls)\n", _sections[i].name ? _sections[i].name : "Unnamed");
      }
      _sections[i].accumulated_time_us = 0;
      _sections[i].call_count = 0;
    }
    printf("------------------------\n");
  }

  etl::array<ProfiledSection, MaxSections> _sections;
  size_t _current_section_count;
  absolute_time_t _last_print_time;
  uint64_t _print_interval_us;
};

/**
 * @brief A RAII helper to automatically record the duration of a scope for SectionProfiler.
 *
 * Create an instance of this class at the beginning of a scope you want to profile.
 * When the instance goes out of scope (e.g., at the end of a function or block),
 * its destructor records the elapsed time using the provided SectionProfiler instance
 * and section index.
 * If ENABLE_PROFILING is not defined, this class compiles to an empty stub.
 *
 * @tparam MaxSections The maximum number of sections supported by the associated SectionProfiler.
 */
template <size_t MaxSections>
class ScopedProfile {
public:
  ScopedProfile(SectionProfiler<MaxSections>& profiler, size_t section_index)
      : _profiler(profiler), _section_index(section_index) {
    _start_time = get_absolute_time();
  }

  ~ScopedProfile() {
    absolute_time_t end_time = get_absolute_time();
    uint64_t duration_us = absolute_time_diff_us(_start_time, end_time);
    _profiler.record_duration(_section_index, duration_us);
  }

  ScopedProfile(const ScopedProfile&) = delete;
  ScopedProfile& operator=(const ScopedProfile&) = delete;

private:
  SectionProfiler<MaxSections>& _profiler;
  size_t _section_index;
  absolute_time_t _start_time;
};

#else

template <size_t MaxSections>
class SectionProfiler {
public:
  explicit SectionProfiler(uint32_t /*print_interval_ms*/ = 2000) {}
  size_t add_section(const char* /*name*/) { return 0; }
  void record_duration(size_t /*index*/, uint64_t /*duration_us*/) {}
  void check_and_print_report() {}
};

template <size_t MaxSections>
class ScopedProfile {
public:
  ScopedProfile(SectionProfiler<MaxSections>& /*profiler*/, size_t /*section_index*/) {}
  ScopedProfile(const ScopedProfile&) = delete;
  ScopedProfile& operator=(const ScopedProfile&) = delete;
};
#endif // ENABLE_PROFILING

/**
 * @brief Calculates and prints the average duration of a loop over a specified interval.
 *
 * This utility helps monitor the performance of a main loop or other recurring
 * task by periodically printing the average time taken per iteration.
 */
class LoopTimer {
public:
  explicit LoopTimer(uint32_t print_interval_ms = 1000);

  void record_iteration_end();

private:
  absolute_time_t _last_print_time;
  absolute_time_t _last_loop_end_time;
  uint64_t _accumulated_loop_time_us;
  uint32_t _loop_count;
  uint64_t _print_interval_us;
};

} // namespace DebugUtils
} // namespace musin::hal

#endif // MUSIN_HAL_DEBUG_UTILS_H_<|MERGE_RESOLUTION|>--- conflicted
+++ resolved
@@ -9,11 +9,9 @@
 #include <cstdint>
 #include <cstdio>
 
-<<<<<<< HEAD
+
 // #define ENABLE_PROFILING
 
-=======
->>>>>>> 4dc45f05
 namespace musin::hal {
 namespace DebugUtils {
 #ifdef ENABLE_PROFILING
