--- conflicted
+++ resolved
@@ -104,10 +104,6 @@
                 percentage_from_pot(vol)))
 
         self.filter_setting.read(
-<<<<<<< HEAD
-            lambda val: controls.adjust_filter(percentage_from_pot(val) / 30))
-        
-=======
             lambda val: controls.set_output_param(
                 OutputParam.AdjustFilter,
                 percentage_from_pot(val) / 50))
@@ -122,7 +118,6 @@
                 OutputParam.HighPass,
                 percentage_from_pot(val)))
 
->>>>>>> 1debd860
         for track_ind, pitch_setting in enumerate(self.pitch_settings):
             pitch_setting.read(
                 lambda pitch: controls.set_track_pitch(
