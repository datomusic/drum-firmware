--- conflicted
+++ resolved
@@ -123,7 +123,15 @@
                 OutputParam.HighPass,
                 percentage_from_pot(val)))
 
-<<<<<<< HEAD
+        self.swing_left.read(
+            lambda val: controls.adjust_swing(-10))
+
+        self.swing_right.read(
+            lambda val: controls.adjust_swing(10))
+
+        if self.swing_left.triggered and self.swing_right.triggered:
+            controls.reset_swing()
+
         self.highpass_setting.read(
             lambda val: controls.set_output_param(
                 OutputParam.HighPass,
@@ -138,16 +146,6 @@
             lambda val: controls.set_effect_level(
                 EffectName.Random,
                 percentage_from_pot(val)))
-=======
-        self.swing_left.read(
-            lambda val: controls.adjust_swing(-10))
-
-        self.swing_right.read(
-            lambda val: controls.adjust_swing(10))
-
-        if self.swing_left.triggered and self.swing_right.triggered:
-            controls.reset_swing()
->>>>>>> b93344a9
 
         for track_ind, pitch_setting in enumerate(self.pitch_settings):
             pitch_setting.read(
