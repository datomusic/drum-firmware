from .sequencer import Sequencer
from .device_api import Output
from .note_player import NotePlayer
<<<<<<< HEAD
from .tempo import Tempo
from .repeat_effect import RepeatEffect
from .random_effect import RandomEffect
=======
>>>>>>> b93344a9

STEP_COUNT = 8
SEQ_COUNT = 4


class Track:
    def __init__(self, note_player: NotePlayer):
        self.note_player = note_player
        self.note = 0
        self.sequencer = Sequencer(STEP_COUNT)

    def play_step(self, velocity) -> None:
        self.note_player.play(self.note, velocity)


class Drum:
    def __init__(self, output: Output):
<<<<<<< HEAD
        self.tracks = [Track(NotePlayer(ind, output)) for ind in range(SEQ_COUNT)]
        self._cur_step_index = 0
        self.tempo = Tempo(self._on_tempo_tick)
=======
        self.tracks = [Track(NotePlayer(ind, output))
                       for ind in range(SEQ_COUNT)]
>>>>>>> b93344a9
        self.playing = True
        self.repeat_effect = RepeatEffect(lambda: self._cur_step_index)
        self.random_effect = RandomEffect(STEP_COUNT)

    def get_cur_step_index(self):
        step = self._cur_step_index
        repeat_step = self.repeat_effect.get_step()
        random_step = self.random_effect.get_step()

        if isinstance(repeat_step, int):
            step = repeat_step
        elif isinstance(random_step, int):
            step = random_step

        return step % STEP_COUNT

<<<<<<< HEAD
    def update(self) -> None:
        self.tempo.update()

    def _on_tempo_tick(self) -> None:
        if self.playing:
            self.repeat_effect.tick()
            self.random_effect.tick()
            self._cur_step_index = (self._cur_step_index + 1) % STEP_COUNT

            for track in self.tracks:
                step = track.sequencer.steps[self.get_cur_step_index()]
                if step.active:
                    track.play_step(step.velocity)

=======
    def advance_step(self) -> None:
>>>>>>> b93344a9
        for track in self.tracks:
            track.note_player.tick()<|MERGE_RESOLUTION|>--- conflicted
+++ resolved
@@ -1,12 +1,8 @@
 from .sequencer import Sequencer
 from .device_api import Output
 from .note_player import NotePlayer
-<<<<<<< HEAD
-from .tempo import Tempo
 from .repeat_effect import RepeatEffect
 from .random_effect import RandomEffect
-=======
->>>>>>> b93344a9
 
 STEP_COUNT = 8
 SEQ_COUNT = 4
@@ -24,14 +20,8 @@
 
 class Drum:
     def __init__(self, output: Output):
-<<<<<<< HEAD
         self.tracks = [Track(NotePlayer(ind, output)) for ind in range(SEQ_COUNT)]
         self._cur_step_index = 0
-        self.tempo = Tempo(self._on_tempo_tick)
-=======
-        self.tracks = [Track(NotePlayer(ind, output))
-                       for ind in range(SEQ_COUNT)]
->>>>>>> b93344a9
         self.playing = True
         self.repeat_effect = RepeatEffect(lambda: self._cur_step_index)
         self.random_effect = RandomEffect(STEP_COUNT)
@@ -48,11 +38,7 @@
 
         return step % STEP_COUNT
 
-<<<<<<< HEAD
-    def update(self) -> None:
-        self.tempo.update()
-
-    def _on_tempo_tick(self) -> None:
+    def advance_step(self) -> None:
         if self.playing:
             self.repeat_effect.tick()
             self.random_effect.tick()
@@ -63,8 +49,5 @@
                 if step.active:
                     track.play_step(step.velocity)
 
-=======
-    def advance_step(self) -> None:
->>>>>>> b93344a9
         for track in self.tracks:
             track.note_player.tick()