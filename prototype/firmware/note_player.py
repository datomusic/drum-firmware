--- conflicted
+++ resolved
@@ -8,19 +8,4 @@
 
     def play(self, note: int, velocity: float = 100.0) -> None:
         self.output.send_note_on(self.channel, note, velocity)
-<<<<<<< HEAD
-        self.output.send_note_off(self.channel, note)
-=======
-        self.ticks = 0
-
-    def playing(self):
-        return self.played_note is not None
-
-    def tick(self) -> None:
-        if self.played_note is not None:
-            self.ticks += 1
-            if self.ticks >= NOTE_LENGTH:
-                self.output.send_note_off(self.channel, self.played_note)
-                self.played_note = None
-                self.ticks = 0
->>>>>>> cc552905
+        self.output.send_note_off(self.channel, note)