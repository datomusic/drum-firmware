--- conflicted
+++ resolved
@@ -44,20 +44,14 @@
 
 
 class InternalTempo:
-<<<<<<< HEAD
     def __init__(self, bpm=100):
-=======
-    def __init__(self, bpm):
->>>>>>> 8ec06540
+
         self.acc_ns = 0
         self.last = time.monotonic_ns()
         self.set_bpm(bpm)
         self.swing_multiplier = 0
         self.even_step = True
-<<<<<<< HEAD
         self.half_note_ticks = BeatTicks(TICKS_PER_BEAT / 2)
-=======
->>>>>>> 8ec06540
 
     def set_bpm(self, bpm):
         self.bpm = int(max(1, bpm))
@@ -74,8 +68,7 @@
         diff = now - self.last
         self.acc_ns += diff
         self.last = now
-
-<<<<<<< HEAD
+        
         ns = self._next_tick_ns()
         while self.acc_ns >= ns:
             ns = self._next_tick_ns()
@@ -94,13 +87,6 @@
                 direction = 1
             else:
                 direction = -1
-=======
-        ns = self._next_beat_ms() * 1000 * 1000
-        if self.acc_ns >= ns:
-            self.acc_ns -= ns
-            self.even_step = not self.even_step
-            return True
->>>>>>> 8ec06540
 
         elif self.swing_multiplier < -0.05:
             if self.even_step:
